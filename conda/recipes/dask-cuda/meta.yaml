# Copyright (c) 2019-2021, NVIDIA CORPORATION.

# Usage:
#   conda build -c conda-forge .
{% set data = load_setup_py_data() %}

{% set version = environ.get('GIT_DESCRIBE_TAG', '0.0.0.dev').lstrip('v') + environ.get('VERSION_SUFFIX', '') %}
{% set py_version=environ.get('CONDA_PY', 36) %}
package:
  name: dask-cuda
  version: {{ version }}

source:
  git_url: ../../..

build:
  number: {{ GIT_DESCRIBE_NUMBER }}
  string: py{{ py_version }}_{{ GIT_DESCRIBE_HASH }}_{{ GIT_DESCRIBE_NUMBER }}
<<<<<<< HEAD
  script: {{ PYTHON }} -m pip install . -vv
  entry_points:
    - dask-cuda-worker = dask_cuda.cli.dask_cuda_worker:go
    - dask-config = dask_cuda.cli.dask_config:go
=======
  entry_points:
    {% for e in data.get("entry_points", {}).get("console_scripts", []) %}
    - {{ e }}
    {% endfor %}
>>>>>>> a461367b

requirements:
  host:
    - python
    - pip
    - tomli
  run:
    - python
    {% for r in data.get("install_requires", []) %}
    - {{ r }}
    {% endfor %}

test:
  imports:
    - dask_cuda


about:
  home: http://rapids.ai/
  license: Apache-2.0
  license_file: ../../../LICENSE
  summary: dask-cuda library<|MERGE_RESOLUTION|>--- conflicted
+++ resolved
@@ -16,17 +16,10 @@
 build:
   number: {{ GIT_DESCRIBE_NUMBER }}
   string: py{{ py_version }}_{{ GIT_DESCRIBE_HASH }}_{{ GIT_DESCRIBE_NUMBER }}
-<<<<<<< HEAD
-  script: {{ PYTHON }} -m pip install . -vv
-  entry_points:
-    - dask-cuda-worker = dask_cuda.cli.dask_cuda_worker:go
-    - dask-config = dask_cuda.cli.dask_config:go
-=======
   entry_points:
     {% for e in data.get("entry_points", {}).get("console_scripts", []) %}
     - {{ e }}
     {% endfor %}
->>>>>>> a461367b
 
 requirements:
   host:
