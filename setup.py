import os
from codecs import open

from setuptools import find_packages, setup

import versioneer

# Get the long description from the README file
with open(os.path.join(os.path.dirname(__file__), "README.md")) as f:
    long_description = f.read()

if "GIT_DESCRIBE_TAG" in os.environ:
    # Disgusting hack. For pypi uploads we cannot use the
    # versioneer-provided version for non-release builds, since they
    # strictly follow PEP440
    # https://peps.python.org/pep-0440/#local-version-identifiers
    # which disallows local version identifiers (as produced by
    # versioneer) in public index servers.
    # We still want to use versioneer infrastructure, so patch
    # in our pypi-compatible version to the output of
    # versioneer.get_versions.

    orig_get_versions = versioneer.get_versions
    version = os.environ["GIT_DESCRIBE_TAG"] + os.environ.get("VERSION_SUFFIX", "")

    def get_versions():
        data = orig_get_versions()
        data["version"] = version
        return data

    versioneer.get_versions = get_versions


setup(
    name="dask-cuda",
    version=versioneer.get_version(),
    cmdclass=versioneer.get_cmdclass(),
    description="Utilities for Dask and CUDA interactions",
    long_description=long_description,
    long_description_content_type="text/markdown",
    url="https://github.com/rapidsai/dask-cuda",
    author="RAPIDS development team",
    author_email="mrocklin@nvidia.com",
    license="Apache-2.0",
    license_files=["LICENSE"],
    classifiers=[
        "Intended Audience :: Developers",
        "Topic :: Database",
        "Topic :: Scientific/Engineering",
        "License :: OSI Approved :: Apache Software License",
        "Programming Language :: Python :: 3",
        "Programming Language :: Python :: 3.8",
        "Programming Language :: Python :: 3.9",
    ],
    packages=find_packages(exclude=["docs", "tests", "tests.*", "docs.*"]),
    python_requires=">=3.8",
    install_requires=open("requirements.txt").read().strip().split("\n"),
    entry_points="""
        [console_scripts]
        dask-cuda-worker=dask_cuda.cli.dask_cuda_worker:go
<<<<<<< HEAD
        [dask_cli]
        cuda=dask_cuda.cli.dask_cuda_worker:cuda
=======
        dask-config=dask_cuda.cli.dask_config:go
>>>>>>> 2c99f5a0
      """,
)<|MERGE_RESOLUTION|>--- conflicted
+++ resolved
@@ -58,11 +58,8 @@
     entry_points="""
         [console_scripts]
         dask-cuda-worker=dask_cuda.cli.dask_cuda_worker:go
-<<<<<<< HEAD
+        dask-config=dask_cuda.cli.dask_config:go
         [dask_cli]
         cuda=dask_cuda.cli.dask_cuda_worker:cuda
-=======
-        dask-config=dask_cuda.cli.dask_config:go
->>>>>>> 2c99f5a0
       """,
 )