--- conflicted
+++ resolved
@@ -1,12 +1,8 @@
-<<<<<<< HEAD
 # dask-cuda 22.10.00 (Date TBD)
 
 Please see https://github.com/rapidsai/dask-cuda/releases/tag/v22.10.00a for the latest changes to this development branch.
 
-# dask-cuda 22.08.00 (Date TBD)
-=======
 # dask-cuda 22.08.00 (17 Aug 2022)
->>>>>>> 9860cad0
 
 ## 🚨 Breaking Changes
 
