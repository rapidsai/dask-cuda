<<<<<<< HEAD
0.10
----

0.9
---

=======
0.9
---

- Fix serialization of collections and bump dask to 2.3.0 (#118) `Peter Andreas Entschev`_
- Add versioneer (#88) `Matthieu Bulte`_
- Python CodeCov Integration (#91) `Dillon Cullinan`_
- Update cudf, dask, dask-cudf, distributed version requirements (#97) `Peter Andreas Entschev`_
- Improve device memory spilling performance (#98) `Peter Andreas Entschev`_
- Update dask-cuda for dask 2.2 (#101) `Matthew Rocklin`_
- Streamline CUDA_REL environment variable (#102) `Olli Koskinen`_
- Replace ncores= parameter with nthreads= (#101) `Matthew Rocklin`_
- Fix remove CodeCov upload from build script (#115) `Dillon Cullinan`_
- Remove CodeCov upload (#116) `Dillon Cullinan`_

.. _`Matthieu Bulte`: https://github.com/matthieubulte
.. _`Dillon Cullinan`: https://github.com/dillon-cullinan
.. _`Peter Andreas Entschev`: https://github.com/pentschev
.. _`Matthew Rocklin`: https://github.com/mrocklin
.. _`Olli Koskinen`: https://github.com/okoskinen

>>>>>>> 6da75331
0.8
---

-  Add device memory spill support (LRU-based only) (#51) `Peter Andreas Entschev`_
-  Update CI dependency to CuPy 6.0.0 (#53) `Peter Andreas Entschev`_
-  Add a hard-coded DGX configuration (#46) (#70) `Matthew Rocklin`_
-  Fix LocalCUDACluster data spilling and its test (#67) `Peter Andreas Entschev`_
-  Add test skipping functionality to build.sh (#71) `Dillon Cullinan`_
-  Replace use of ncores= keywords with nthreads= (#75) `Matthew Rocklin`_
-  Fix device memory spilling with cuDF (#65) `Peter Andreas Entschev`_
-  LocalCUDACluster calls _correct_state() to ensure workers started (#78) `Peter Andreas Entschev`_
-  Delay some of spilling test assertions (#80) `Peter Andreas Entschev`_

.. _`Peter Andreas Entschev`: https://github.com/pentschev
.. _`Matthew Rocklin`: https://github.com/mrocklin
.. _`Dillon Cullinan`: https://github.com/dillon-cullinan<|MERGE_RESOLUTION|>--- conflicted
+++ resolved
@@ -1,11 +1,6 @@
-<<<<<<< HEAD
 0.10
 ----
 
-0.9
----
-
-=======
 0.9
 ---
 
@@ -26,7 +21,6 @@
 .. _`Matthew Rocklin`: https://github.com/mrocklin
 .. _`Olli Koskinen`: https://github.com/okoskinen
 
->>>>>>> 6da75331
 0.8
 ---
 
