--- conflicted
+++ resolved
@@ -470,13 +470,8 @@
         the "spill-on-demand" config value are used, which defaults to True.
         Notice, enabling this does nothing when RMM isn't availabe or not used.
     gds_spilling: bool
-<<<<<<< HEAD
         Enable GPUDirect Storage spilling. If ``None``, the "gds-spilling" config
-        value are used, which defaults to False.
-=======
-        Enable GPUDirect Storage spilling if available. If ``None``, the
-        "gds-spilling" config value is used, which defaults to ``False``.
->>>>>>> af3fbd9d
+        value are used, which defaults to ``False``.
     """
 
     # Notice, we define the following as static variables because they are used by
@@ -662,13 +657,8 @@
             If ``None``, the "jit-unspill-shared-fs" config value are used, which
             defaults to False.
         gds: bool
-<<<<<<< HEAD
             Enable the use of GPUDirect Storage. If ``None``, the "gds-spilling"
-            config value are used, which defaults to False.
-=======
-            Enable the use of GPUDirect Storage if available. If ``None``, the
-            "gds-spilling" config value is used, which defaults to ``False``.
->>>>>>> af3fbd9d
+            config value are used, which defaults to ``False``.
         """
         path = os.path.join(
             local_directory or dask.config.get("temporary-directory") or os.getcwd(),
