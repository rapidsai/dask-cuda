import math
import os
import time
import warnings
from multiprocessing import cpu_count

import numpy as np
import pynvml
import toolz

<<<<<<< HEAD
from dask.utils import parse_bytes
from distributed.worker import get_worker
=======
try:
    from cudf._lib.nvtx import annotate as nvtx_annotate
except ImportError:
    # NVTX annotations functionality currently exists in cuDF, if cuDF isn't
    # installed, `annotate` yields only.
    from contextlib import contextmanager

    @contextmanager
    def nvtx_annotate(message=None, color="blue", domain=None):
        yield
>>>>>>> 71fad3a2


class CPUAffinity:
    def __init__(self, cores):
        self.cores = cores

    def setup(self, worker=None):
        os.sched_setaffinity(0, self.cores)


class RMMSetup:
    def __init__(self, nbytes, managed_memory):
        self.nbytes = nbytes
        self.managed_memory = managed_memory

    def setup(self, worker=None):
        if self.nbytes is not None or self.managed_memory is True:
            import rmm

            pool_allocator = False if self.nbytes is None else True

            rmm.reinitialize(
                pool_allocator=pool_allocator,
                managed_memory=self.managed_memory,
                initial_pool_size=self.nbytes,
            )
            #cupy.cuda.set_allocator(rmm.rmm_cupy_allocator)


def unpack_bitmask(x, mask_bits=64):
    """Unpack a list of integers containing bitmasks.

    Parameters
    ----------
    x: list of int
        A list of integers
    mask_bits: int
        An integer determining the bitwidth of `x`

    Examples
    --------
    >>> from dask_cuda.utils import unpack_bitmaps
    >>> unpack_bitmask([1 + 2 + 8])
    [0, 1, 3]
    >>> unpack_bitmask([1 + 2 + 16])
    [0, 1, 4]
    >>> unpack_bitmask([1 + 2 + 16, 2 + 4])
    [0, 1, 4, 65, 66]
    >>> unpack_bitmask([1 + 2 + 16, 2 + 4], mask_bits=32)
    [0, 1, 4, 33, 34]
    """
    res = []

    for i, mask in enumerate(x):
        if not isinstance(mask, int):
            raise TypeError("All elements of the list `x` must be integers")

        cpu_offset = i * mask_bits

        bytestr = np.frombuffer(
            bytes(np.binary_repr(mask, width=mask_bits), "utf-8"), "u1"
        )
        mask = np.flip(bytestr - ord("0")).astype(np.bool)
        unpacked_mask = np.where(
            mask, np.arange(mask_bits) + cpu_offset, np.full(mask_bits, -1)
        )

        res += unpacked_mask[(unpacked_mask >= 0)].tolist()

    return res


@toolz.memoize
def get_cpu_count():
    return cpu_count()


@toolz.memoize
def get_gpu_count():
    pynvml.nvmlInit()
    return pynvml.nvmlDeviceGetCount()


def get_cpu_affinity(device_index):
    """Get a list containing the CPU indices to which a GPU is directly connected.

    Parameters
    ----------
    device_index: int
        Index of the GPU device

    Examples
    --------
    >>> from dask_cuda.utils import get_cpu_affinity
    >>> get_cpu_affinity(0)  # DGX-1 has GPUs 0-3 connected to CPUs [0-19, 20-39]
    [0, 1, 2, 3, 4, 5, 6, 7, 8, 9, 10, 11, 12, 13, 14, 15, 16, 17, 18, 19,
     40, 41, 42, 43, 44, 45, 46, 47, 48, 49, 50, 51, 52, 53, 54, 55, 56, 57, 58, 59]
    >>> get_cpu_affinity(5)  # DGX-1 has GPUs 5-7 connected to CPUs [20-39, 60-79]
    [20, 21, 22, 23, 24, 25, 26, 27, 28, 29, 30, 31, 32, 33, 34, 35, 36, 37, 38, 39,
     60, 61, 62, 63, 64, 65, 66, 67, 68, 69, 70, 71, 72, 73, 74, 75, 76, 77, 78, 79]
    >>> get_cpu_affinity(1000)  # DGX-1 has no device on index 1000
    dask_cuda/utils.py:96: UserWarning: Cannot get CPU affinity for device with index
    1000, setting default affinity
    [0, 1, 2, 3, 4, 5, 6, 7, 8, 9, 10, 11, 12, 13, 14, 15, 16, 17, 18, 19,
     20, 21, 22, 23, 24, 25, 26, 27, 28, 29, 30, 31, 32, 33, 34, 35, 36, 37, 38, 39,
     40, 41, 42, 43, 44, 45, 46, 47, 48, 49, 50, 51, 52, 53, 54, 55, 56, 57, 58, 59,
     60, 61, 62, 63, 64, 65, 66, 67, 68, 69, 70, 71, 72, 73, 74, 75, 76, 77, 78, 79]
    """
    pynvml.nvmlInit()

    try:
        # Result is a list of 64-bit integers, thus ceil(get_cpu_count() / 64)
        affinity = pynvml.nvmlDeviceGetCpuAffinity(
            pynvml.nvmlDeviceGetHandleByIndex(device_index),
            math.ceil(get_cpu_count() / 64),
        )
        return unpack_bitmask(affinity)
    except pynvml.NVMLError:
        warnings.warn(
            "Cannot get CPU affinity for device with index %d, setting default affinity"
            % device_index
        )
        return list(range(get_cpu_count()))


def get_n_gpus():
    try:
        return len(os.environ["CUDA_VISIBLE_DEVICES"].split(","))
    except KeyError:
        return get_gpu_count()


def get_device_total_memory(index=0):
    """
    Return total memory of CUDA device with index
    """
    pynvml.nvmlInit()
    return pynvml.nvmlDeviceGetMemoryInfo(
        pynvml.nvmlDeviceGetHandleByIndex(index)
    ).total


def get_ucx_net_devices(
    cuda_device_index, ucx_net_devices, get_openfabrics=True, get_network=False
):
    if cuda_device_index is None and (
        callable(ucx_net_devices) or ucx_net_devices == "auto"
    ):
        raise ValueError(
            "A CUDA device index must be specified if the "
            "ucx_net_devices variable is either callable or 'auto'"
        )
    elif cuda_device_index is not None:
        dev = int(cuda_device_index)

    net_dev = None
    if callable(ucx_net_devices):
        net_dev = ucx_net_devices(int(cuda_device_index))
    elif isinstance(ucx_net_devices, str):
        if ucx_net_devices == "auto":
            # If TopologicalDistance from ucp is available, we set the UCX
            # net device to the closest network device explicitly.
            from ucp._libs.topological_distance import TopologicalDistance

            net_dev = ""
            td = TopologicalDistance()
            if get_openfabrics:
                ibs = td.get_cuda_distances_from_device_index(dev, "openfabrics")
                if len(ibs) > 0:
                    net_dev += ibs[0]["name"] + ":1"
            if get_network:
                ifnames = td.get_cuda_distances_from_device_index(dev, "network")
                if len(ifnames) > 0:
                    if len(net_dev) > 0:
                        net_dev += ","
                    net_dev += ifnames[0]["name"]
        else:
            net_dev = ucx_net_devices
    return net_dev


def get_ucx_config(
    enable_tcp_over_ucx=False,
    enable_infiniband=False,
    enable_nvlink=False,
    enable_rdmacm=False,
    net_devices="",
    cuda_device_index=None,
):
    if net_devices == "auto" and enable_infiniband is False:
        raise ValueError(
            "Using ucx_net_devices='auto' is currently only "
            "supported when enable_infiniband=True."
        )

    ucx_config = {
        "tcp": None,
        "infiniband": None,
        "nvlink": None,
        "rdmacm": None,
        "net-devices": None,
        "cuda_copy": None,
        "reuse-endpoints": True,
    }
    if enable_tcp_over_ucx or enable_infiniband or enable_nvlink:
        ucx_config["cuda_copy"] = True
    if enable_tcp_over_ucx:
        ucx_config["tcp"] = True
    if enable_infiniband:
        ucx_config["infiniband"] = True
    if enable_nvlink:
        ucx_config["nvlink"] = True
    if enable_rdmacm:
        ucx_config["rdmacm"] = True

    if net_devices is not None and net_devices != "":
        ucx_config["net-devices"] = get_ucx_net_devices(cuda_device_index, net_devices)
    return ucx_config


def get_preload_options(
    protocol=None,
    create_cuda_context=False,
    enable_tcp_over_ucx=False,
    enable_infiniband=False,
    enable_nvlink=False,
    enable_rdmacm=False,
    ucx_net_devices="",
    cuda_device_index=0,
):
    """
    Return a dictionary with the preload and preload_argv options required to
    create CUDA context and enabling UCX communication.

    Parameters
    ----------
    protocol: None or str
        If "ucx", options related to UCX (enable_tcp_over_ucx, enable_infiniband,
        enable_nvlink and ucx_net_devices) are added to preload_argv.
    create_cuda_context: bool
        Ensure the CUDA context gets created at initialization, generally
        needed by Dask workers.
    enable_tcp: bool
        Set environment variables to enable TCP over UCX, even when InfiniBand or
        NVLink support are disabled.
    enable_infiniband: bool
        Set environment variables to enable UCX InfiniBand support. Implies
        enable_tcp=True.
    enable_rdmacm: bool
        Set environment variables to enable UCX RDMA connection manager support.
        Currently requires enable_infiniband=True.
    enable_nvlink: bool
        Set environment variables to enable UCX NVLink support. Implies
        enable_tcp=True.
    ucx_net_devices: str or callable
        A string with the interface name to be used for all devices (empty
        string means use default), or a callable function taking an integer
        identifying the GPU index.
    cuda_device_index: int
        The index identifying the CUDA device used by this worker, only used
        when ucx_net_devices is callable.

    Example
    -------
    >>> from dask_cuda.utils import get_preload_options
    >>> get_preload_options()
    {'preload': ['dask_cuda.initialize'], 'preload_argv': []}
    >>> get_preload_options(protocol="ucx", create_cuda_context=True,
    ...                     enable_infiniband=True, cuda_device_index=5,
    ...                     ucx_net_devices=lambda i: "mlx5_%d:1" % (i // 2))
    {'preload': ['dask_cuda.initialize'],
     'preload_argv': ['--create-cuda-context',
      '--enable-infiniband',
      '--net-devices=mlx5_2:1']}
    """
    preload_options = {"preload": ["dask_cuda.initialize"], "preload_argv": []}

    if create_cuda_context:
        preload_options["preload_argv"].append("--create-cuda-context")

    if protocol == "ucx":
        initialize_ucx_argv = []
        if enable_tcp_over_ucx:
            initialize_ucx_argv.append("--enable-tcp-over-ucx")
        if enable_infiniband:
            initialize_ucx_argv.append("--enable-infiniband")
        if enable_rdmacm:
            initialize_ucx_argv.append("--enable-rdmacm")
        if enable_nvlink:
            initialize_ucx_argv.append("--enable-nvlink")
        if ucx_net_devices is not None and ucx_net_devices != "":
            net_dev = get_ucx_net_devices(cuda_device_index, ucx_net_devices)
            initialize_ucx_argv.append("--net-devices=%s" % net_dev)

        preload_options["preload_argv"].extend(initialize_ucx_argv)

    return preload_options


<<<<<<< HEAD
def reset_device_memory_limit(device_memory_limit):
    """
    Set a new `device_memory_limit` for dask-cuda Worker object.

    Parameters
    ----------
    device_memory_limit: int, float, string
        New number of bytes of memory that the worker should use to control
        spilling from device to host. Use strings or numbers like 5GB or 5e9.

    Example
    -------
    >>> client.run(reset_device_memory_limit, "15GB")
    """
    device_memory_limit = parse_bytes(device_memory_limit)
    w = get_worker()

    # Set new zict.Buffer and zict.LRU limits
    w.data.device_buffer.n = device_memory_limit
    w.data.device_buffer.fast.n = device_memory_limit
=======
def wait_workers(
    client, min_timeout=10, seconds_per_gpu=2, n_gpus=None, timeout_callback=None
):
    """
    Wait for workers to be available. When a timeout occurs, a callback
    is executed if specified. Generally used for tests.

    Parameters
    ----------
    client: distributed.Client
        Instance of client, used to query for number of workers connected.
    min_timeout: float
        Minimum number of seconds to wait before timeout.
    seconds_per_gpu: float
        Seconds to wait for each GPU on the system. For example, if its
        value is 2 and there is a total of 8 GPUs (workers) being started,
        a timeout will occur after 16 seconds. Note that this value is only
        used as timeout when larger than min_timeout.
    n_gpus: None or int
        If specified, will wait for a that amount of GPUs (i.e., Dask workers)
        to come online, else waits for a total of `get_n_gpus` workers.
    timeout_callback: None or callable
        A callback function to be executed if a timeout occurs, ignored if
        None.

    Returns
    -------
    True if all workers were started, False if a timeout occurs.
    """
    n_gpus = n_gpus or get_n_gpus()
    timeout = max(min_timeout, seconds_per_gpu * n_gpus)

    start = time.time()
    while True:
        if len(client.scheduler_info()["workers"]) == n_gpus:
            return True
        elif time.time() - start > timeout:
            if callable(timeout_callback):
                timeout_callback()
            return False
        else:
            time.sleep(0.1)
>>>>>>> 71fad3a2
<|MERGE_RESOLUTION|>--- conflicted
+++ resolved
@@ -8,10 +8,9 @@
 import pynvml
 import toolz
 
-<<<<<<< HEAD
 from dask.utils import parse_bytes
 from distributed.worker import get_worker
-=======
+
 try:
     from cudf._lib.nvtx import annotate as nvtx_annotate
 except ImportError:
@@ -22,7 +21,6 @@
     @contextmanager
     def nvtx_annotate(message=None, color="blue", domain=None):
         yield
->>>>>>> 71fad3a2
 
 
 class CPUAffinity:
@@ -322,7 +320,6 @@
     return preload_options
 
 
-<<<<<<< HEAD
 def reset_device_memory_limit(device_memory_limit):
     """
     Set a new `device_memory_limit` for dask-cuda Worker object.
@@ -343,7 +340,8 @@
     # Set new zict.Buffer and zict.LRU limits
     w.data.device_buffer.n = device_memory_limit
     w.data.device_buffer.fast.n = device_memory_limit
-=======
+
+
 def wait_workers(
     client, min_timeout=10, seconds_per_gpu=2, n_gpus=None, timeout_callback=None
 ):
@@ -385,5 +383,4 @@
                 timeout_callback()
             return False
         else:
-            time.sleep(0.1)
->>>>>>> 71fad3a2
+            time.sleep(0.1)