--- conflicted
+++ resolved
@@ -682,11 +682,7 @@
 def get_worker_config(dask_worker):
     from .proxify_host_file import ProxifyHostFile
 
-<<<<<<< HEAD
-    # assume homogenous cluster
-=======
     # assume homogeneous cluster
->>>>>>> 7c5d0b9f
     plugin_vals = dask_worker.plugins.values()
     ret = {}
 
