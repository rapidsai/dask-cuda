--- conflicted
+++ resolved
@@ -265,9 +265,6 @@
     enable_nvlink=None,
     enable_rdmacm=None,
 ):
-<<<<<<< HEAD
-    ucx_config = dask.config.get("distributed-ucxx")
-=======
     try:
         import distributed_ucxx
     except ImportError:
@@ -275,12 +272,6 @@
 
     distributed_ucxx.config.setup_config()
     ucx_config = dask.config.get("distributed-ucxx")
-
-    # TODO: remove along with `protocol` kwarg when UCX-Py is removed, see
-    # https://github.com/rapidsai/dask-cuda/issues/1517
-    if protocol in ("ucx", "ucxx"):
-        ucx_config[canonical_name("ucx-protocol", ucx_config)] = protocol
->>>>>>> c749356a
 
     ucx_config[canonical_name("create-cuda-context", ucx_config)] = True
 
