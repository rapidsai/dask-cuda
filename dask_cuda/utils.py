--- conflicted
+++ resolved
@@ -290,11 +290,7 @@
     enable_infiniband=None,
     enable_nvlink=None,
     enable_rdmacm=None,
-<<<<<<< HEAD
     net_devices=None,
-=======
-    net_devices="",
->>>>>>> f1b0e278
     cuda_device_index=None,
 ):
     if net_devices == "auto" and enable_infiniband is False:
@@ -303,18 +299,6 @@
             "supported when enable_infiniband=True."
         )
 
-<<<<<<< HEAD
-    ucx_config = {
-        "tcp": None,
-        "infiniband": None,
-        "nvlink": None,
-        "rdmacm": None,
-        "net-devices": None,
-        "cuda_copy": None,
-        "create_cuda_context": True,
-        "reuse-endpoints": not _ucx_111,
-    }
-=======
     ucx_config = dask.config.get("distributed.comm.ucx")
 
     ucx_config[canonical_name("create-cuda-context", ucx_config)] = True
@@ -325,7 +309,6 @@
     ucx_config[canonical_name("nvlink", ucx_config)] = enable_nvlink
     ucx_config[canonical_name("rdmacm", ucx_config)] = enable_rdmacm
 
->>>>>>> f1b0e278
     if enable_tcp_over_ucx or enable_infiniband or enable_nvlink:
         ucx_config[canonical_name("cuda-copy", ucx_config)] = True
     else:
