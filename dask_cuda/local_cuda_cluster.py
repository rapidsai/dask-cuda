--- conflicted
+++ resolved
@@ -109,21 +109,18 @@
         but in that case with default (non-managed) memory type.
         WARNING: managed memory is currently incompatible with NVLink, trying
         to enable both will result in an exception.
-<<<<<<< HEAD
+    rmm_log_directory: str
+        Directory to write per-worker RMM log files to; the client and scheduler
+        are not logged here. Logging will only be enabled if `rmm_pool_size` or
+        `rmm_managed_memory` are specified.
+    jit_unspill: bool
+        If True, enable just-in-time unspilling. This is experimental and doesn't
+        support memory spilling to disk. Please see proxy_object.ProxyObject and
+        proxify_host_file.ProxifyHostFile.
     log_spilling: bool
         If True, all spilling operations will be logged directly to
         distributed.worker with an INFO loglevel. This will eventually be
         replaced by a Dask configuration flag.
-=======
-    rmm_log_directory: str
-        Directory to write per-worker RMM log files to; the client and scheduler
-        are not logged here. Logging will only be enabled if `rmm_pool_size` or
-        `rmm_managed_memory` are specified.
->>>>>>> e72d7766
-    jit_unspill: bool
-        If True, enable just-in-time unspilling. This is experimental and doesn't
-        support memory spilling to disk. Please see proxy_object.ProxyObject and
-        proxify_host_file.ProxifyHostFile.
 
 
     Examples
@@ -166,12 +163,9 @@
         ucx_net_devices=None,
         rmm_pool_size=None,
         rmm_managed_memory=False,
-<<<<<<< HEAD
+        rmm_log_directory=None,
+        jit_unspill=None,
         log_spilling=False,
-=======
-        rmm_log_directory=None,
->>>>>>> e72d7766
-        jit_unspill=None,
         **kwargs,
     ):
         # Required by RAPIDS libraries (e.g., cuDF) to ensure no context
@@ -234,20 +228,6 @@
             self.jit_unspill = jit_unspill
 
         if data is None:
-<<<<<<< HEAD
-            data = (
-                DeviceHostFile,
-                {
-                    "device_memory_limit": self.device_memory_limit,
-                    "memory_limit": self.host_memory_limit,
-                    "local_directory": local_directory
-                    or dask.config.get("temporary-directory")
-                    or os.getcwd(),
-                    "log_spilling": log_spilling,
-                    "jit_unspill": self.jit_unspill,
-                },
-            )
-=======
             if self.jit_unspill:
                 data = (
                     ProxifyHostFile,
@@ -262,9 +242,9 @@
                         "local_directory": local_directory
                         or dask.config.get("temporary-directory")
                         or os.getcwd(),
+                        "log_spilling": log_spilling,
                     },
                 )
->>>>>>> e72d7766
 
         if enable_tcp_over_ucx or enable_infiniband or enable_nvlink:
             if protocol is None:
