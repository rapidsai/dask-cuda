--- conflicted
+++ resolved
@@ -167,11 +167,7 @@
         threads_per_worker=1,
         memory_limit="auto",
         device_memory_limit=0.8,
-<<<<<<< HEAD
         data=None,
-=======
-        CUDA_VISIBLE_DEVICES=None,
->>>>>>> aa940215
         local_directory=None,
         protocol=None,
         enable_tcp_over_ucx=False,
