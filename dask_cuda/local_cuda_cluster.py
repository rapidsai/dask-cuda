import copy
import os
import warnings

import dask
from dask.distributed import LocalCluster, Nanny, Worker
from distributed.utils import parse_bytes
from distributed.worker import parse_memory_limit

from .device_host_file import DeviceHostFile
from .initialize import initialize
from .proxify_host_file import ProxifyHostFile
from .utils import (
    CPUAffinity,
    RMMSetup,
    cuda_visible_devices,
    get_cpu_affinity,
    get_ucx_config,
    get_ucx_net_devices,
    parse_cuda_visible_device,
    parse_device_memory_limit,
)


class LoggedWorker(Worker):
    def __init__(self, *args, **kwargs):
        super().__init__(*args, **kwargs)

    async def start(self):
        await super().start()
        self.data.set_address(self.address)


class LoggedNanny(Nanny):
    def __init__(self, *args, **kwargs):
        super().__init__(*args, worker_class=LoggedWorker, **kwargs)


class LocalCUDACluster(LocalCluster):
    """A variant of ``dask.distributed.LocalCluster`` that uses one GPU per process.

    This assigns a different ``CUDA_VISIBLE_DEVICES`` environment variable to each Dask
    worker process.

    For machines with a complex architecture mapping CPUs, GPUs, and network hardware,
    such as NVIDIA DGX-1 and DGX-2, this class creates a local cluster that tries to
    respect this hardware as much as possible.

    Each worker process is automatically assigned the correct CPU cores and network
    interface cards to maximize performance. If UCX and UCX-Py are available, InfiniBand
    and NVLink connections can be used to optimize data transfer performance.

    Parameters
    ----------
    CUDA_VISIBLE_DEVICES : str, list of int, or None, default None
        GPUs to restrict activity to. Can be a string (like ``"0,1,2,3"``), list (like
        ``[0, 1, 2, 3]``), or ``None`` to use all available GPUs.
    n_workers : int or None, default None
        Number of workers. Can be an integer or ``None`` to fall back on the GPUs
        specified by ``CUDA_VISIBLE_DEVICES``. Will override the value of
        ``CUDA_VISIBLE_DEVICES`` if specified.
    threads_per_worker : int, default 1
        Number of threads to be used for each Dask worker process.
    memory_limit : int, float, str, or None, default "auto"
        Bytes of memory per process that the worker can use. Can be an integer (bytes),
        float (fraction of total system memory), string (like ``"5GB"`` or ``"5000M"``),
        or ``"auto"``, 0, or ``None`` for no memory management.
    device_memory_limit : int, float, str, or None, default 0.8
        Size of the CUDA device LRU cache, which is used to determine when the worker
        starts spilling to host memory. Can be an integer (bytes), float (fraction of
        total device memory), string (like ``"5GB"`` or ``"5000M"``), or ``"auto"``, 0,
        or ``None`` to disable spilling to host (i.e. allow full device memory usage).
    local_directory : str or None, default None
        Path on local machine to store temporary files. Can be a string (like
        ``"path/to/files"``) or ``None`` to fall back on the value of
        ``dask.temporary-directory`` in the local Dask configuration, using the current
        working directory if this is not set.
    protocol : str or None, default None
        Protocol to use for communication. Can be a string (like ``"tcp"`` or
        ``"ucx"``), or ``None`` to automatically choose the correct protocol.
    enable_tcp_over_ucx : bool, default False
        Set environment variables to enable TCP over UCX, even if InfiniBand and NVLink
        are not supported or disabled.
    enable_infiniband : bool, default False
        Set environment variables to enable UCX over InfiniBand, requires
        ``protocol="ucx"`` and implies ``enable_tcp_over_ucx=True``.
    enable_nvlink : bool, default False
        Set environment variables to enable UCX over NVLink, requires ``protocol="ucx"``
        and implies ``enable_tcp_over_ucx=True``.
    enable_rdmacm : bool, default False
        Set environment variables to enable UCX RDMA connection manager support,
        requires ``protocol="ucx"`` and ``enable_infiniband=True``.
    ucx_net_devices : str, callable, or None, default None
        Interface(s) used by workers for UCX communication. Can be a string (like
        ``"eth0"`` for NVLink or ``"mlx5_0:1"``/``"ib0"`` for InfiniBand), a callable
        function that takes the index of the current GPU to return an interface name
        (like ``lambda dev: "mlx5_%d:1" % (dev // 2)``), ``"auto"`` (requires
        ``enable_infiniband=True``) to pick the optimal interface per-worker
        based on the system's topology, or ``None`` to stay with the default value of
        ``"all"`` (use all available interfaces).

        .. warning::
            ``"auto"`` requires UCX-Py to be installed and compiled with hwloc support.
            Unexpected errors can occur when using ``"auto"`` if any interfaces are
            disconnected or improperly configured.
    rmm_pool_size : int, str or None, default None
        RMM pool size to initialize each worker with. Can be an integer (bytes), string
        (like ``"5GB"`` or ``"5000M"``), or ``None`` to disable RMM pools.

        .. note::
            This size is a per-worker configuration, and not cluster-wide.
    rmm_managed_memory : bool, default False
        Initialize each worker with RMM and set it to use managed memory. If disabled,
        RMM may still be used by specifying ``rmm_pool_size``.

        .. warning::
<<<<<<< HEAD
            Managed memory is currently incompatible with NVLink. Trying to enable both
            will result in an exception.
    rmm_log_directory : str or None, default None
        Directory to write per-worker RMM log files to. The client and scheduler are not
        logged here. Can be a string (like ``"/path/to/logs/"``) or ``None`` to
        disable logging.

        .. note::
            Logging will only be enabled if ``rmm_pool_size`` is specified or
            ``rmm_managed_memory=True``.
    jit_unspill : bool or None, default None
        Enable just-in-time unspilling. Can be a boolean or ``None`` to fall back on
        the value of ``dask.jit-unspill`` in the local Dask configuration, disabling
        unspilling if this is not set.
=======
            Managed memory is currently incompatible with NVLink, trying to enable
            both will result in an exception.
    rmm_async: bool, default False
        Initialize each worker withh RMM and set it to use RMM's asynchronous allocator.
        See ``rmm.mr.CudaAsyncMemoryResource`` for more info.

        .. note::
            The asynchronous allocator requires CUDA Toolkit 11.2 or newer. It is also
            incompatible with RMM pools and managed memory, trying to enable both will
            result in an exception.
    rmm_log_directory: str
        Directory to write per-worker RMM log files to; the client and scheduler
        are not logged here. Logging will only be enabled if ``rmm_pool_size``,
        ``rmm_managed_memory``, or ``rmm_async`` are specified.
    jit_unspill: bool
        If ``True``, enable just-in-time unspilling. This is experimental and doesn't
        support memory spilling to disk. Please see ``proxy_object.ProxyObject`` and
        ``proxify_host_file.ProxifyHostFile``.
    log_spilling: bool
        If True, all spilling operations will be logged directly to
        distributed.worker with an INFO loglevel. This will eventually be
        replaced by a Dask configuration flag.
>>>>>>> fde564e6

        .. note::
            This is experimental and doesn't support memory spilling to disk. See
            ``proxy_object.ProxyObject`` and ``proxify_host_file.ProxifyHostFile`` for
            more info.
    log_spilling : bool, default True
        Enable logging of spilling operations directly to ``distributed.Worker`` with an
        ``INFO`` log level.

    Examples
    --------
    >>> from dask_cuda import LocalCUDACluster
    >>> from dask.distributed import Client
    >>> cluster = LocalCUDACluster()
    >>> client = Client(cluster)

    Raises
    ------
    TypeError
        If InfiniBand or NVLink are enabled and ``protocol!="ucx"``.
    ValueError
        If ``ucx_net_devices=""``, if NVLink and RMM managed memory are
<<<<<<< HEAD
        both enabled, or if ``ucx_net_devices="auto"`` and:

        - UCX-Py is not installed or wasn't compiled with hwloc support or
        - ``enable_infiniband=False``
=======
        both enabled, if RMM pools / managed memory and asynchronous allocator are both
        enabled, or if ``ucx_net_devices="auto"`` and:

            - UCX-Py is not installed or wasn't compiled with hwloc support; or
            - ``enable_infiniband=False``
>>>>>>> fde564e6

    See Also
    --------
    LocalCluster
    """

    def __init__(
        self,
        CUDA_VISIBLE_DEVICES=None,
        n_workers=None,
        threads_per_worker=1,
        memory_limit="auto",
        device_memory_limit=0.8,
        data=None,
        local_directory=None,
        protocol=None,
        enable_tcp_over_ucx=False,
        enable_infiniband=False,
        enable_nvlink=False,
        enable_rdmacm=False,
        ucx_net_devices=None,
        rmm_pool_size=None,
        rmm_managed_memory=False,
        rmm_async=False,
        rmm_log_directory=None,
        jit_unspill=None,
        log_spilling=False,
        **kwargs,
    ):
        # Required by RAPIDS libraries (e.g., cuDF) to ensure no context
        # initialization happens before we can set CUDA_VISIBLE_DEVICES
        os.environ["RAPIDS_NO_INITIALIZE"] = "True"

        if threads_per_worker < 1:
            raise ValueError("threads_per_worker must be higher than 0.")

        if CUDA_VISIBLE_DEVICES is None:
            CUDA_VISIBLE_DEVICES = cuda_visible_devices(0)
        if isinstance(CUDA_VISIBLE_DEVICES, str):
            CUDA_VISIBLE_DEVICES = CUDA_VISIBLE_DEVICES.split(",")
        CUDA_VISIBLE_DEVICES = list(
            map(parse_cuda_visible_device, CUDA_VISIBLE_DEVICES)
        )
        if n_workers is None:
            n_workers = len(CUDA_VISIBLE_DEVICES)
        if n_workers < 1:
            raise ValueError("Number of workers cannot be less than 1.")
        self.host_memory_limit = parse_memory_limit(
            memory_limit, threads_per_worker, n_workers
        )
        self.device_memory_limit = parse_device_memory_limit(
            device_memory_limit, device_index=0
        )

        self.rmm_pool_size = rmm_pool_size
        self.rmm_managed_memory = rmm_managed_memory
        self.rmm_async = rmm_async
        if rmm_pool_size is not None or rmm_managed_memory:
            try:
                import rmm  # noqa F401
            except ImportError:
                raise ValueError(
                    "RMM pool or managed memory requested but module 'rmm' "
                    "is not available. For installation instructions, please "
                    "see https://github.com/rapidsai/rmm"
                )  # pragma: no cover
            if rmm_async:
                raise ValueError(
                    "RMM pool and managed memory are incompatible with asynchronous "
                    "allocator"
                )
            if self.rmm_pool_size is not None:
                self.rmm_pool_size = parse_bytes(self.rmm_pool_size)
        else:
            if enable_nvlink:
                warnings.warn(
                    "When using NVLink we recommend setting a "
                    "`rmm_pool_size`. Please see: "
                    "https://dask-cuda.readthedocs.io/en/latest/ucx.html"
                    "#important-notes for more details"
                )

        self.rmm_log_directory = rmm_log_directory

        if not kwargs.pop("processes", True):
            raise ValueError(
                "Processes are necessary in order to use multiple GPUs with Dask"
            )

        if jit_unspill is None:
            self.jit_unspill = dask.config.get("jit-unspill", default=False)
        else:
            self.jit_unspill = jit_unspill

        data = kwargs.pop("data", None)
        if data is None:
            if self.jit_unspill:
                data = (
                    ProxifyHostFile,
                    {"device_memory_limit": self.device_memory_limit,},
                )
            else:
                data = (
                    DeviceHostFile,
                    {
                        "device_memory_limit": self.device_memory_limit,
                        "memory_limit": self.host_memory_limit,
                        "local_directory": local_directory
                        or dask.config.get("temporary-directory")
                        or os.getcwd(),
                        "log_spilling": log_spilling,
                    },
                )

        if enable_tcp_over_ucx or enable_infiniband or enable_nvlink:
            if protocol is None:
                protocol = "ucx"
            elif protocol != "ucx":
                raise TypeError("Enabling InfiniBand or NVLink requires protocol='ucx'")

        if ucx_net_devices == "auto":
            try:
                from ucp._libs.topological_distance import TopologicalDistance  # NOQA
            except ImportError:
                raise ValueError(
                    "ucx_net_devices set to 'auto' but UCX-Py is not "
                    "installed or it's compiled without hwloc support"
                )
        elif ucx_net_devices == "":
            raise ValueError("ucx_net_devices can not be an empty string")
        self.ucx_net_devices = ucx_net_devices
        self.set_ucx_net_devices = enable_infiniband
        self.host = kwargs.get("host", None)

        initialize(
            enable_tcp_over_ucx=enable_tcp_over_ucx,
            enable_nvlink=enable_nvlink,
            enable_infiniband=enable_infiniband,
            enable_rdmacm=enable_rdmacm,
            net_devices=ucx_net_devices,
            cuda_device_index=0,
        )

        super().__init__(
            n_workers=0,
            threads_per_worker=threads_per_worker,
            memory_limit=self.host_memory_limit,
            processes=True,
            data=data,
            local_directory=local_directory,
            protocol=protocol,
            worker_class=LoggedNanny if log_spilling is True else Nanny,
            config={
                "ucx": get_ucx_config(
                    enable_tcp_over_ucx=enable_tcp_over_ucx,
                    enable_nvlink=enable_nvlink,
                    enable_infiniband=enable_infiniband,
                    enable_rdmacm=enable_rdmacm,
                )
            },
            **kwargs,
        )

        self.new_spec["options"]["preload"] = self.new_spec["options"].get(
            "preload", []
        ) + ["dask_cuda.initialize"]
        self.new_spec["options"]["preload_argv"] = self.new_spec["options"].get(
            "preload_argv", []
        ) + ["--create-cuda-context"]

        self.cuda_visible_devices = CUDA_VISIBLE_DEVICES
        self.scale(n_workers)
        self.sync(self._correct_state)

    def new_worker_spec(self):
        try:
            name = min(set(self.cuda_visible_devices) - set(self.worker_spec))
        except Exception:
            raise ValueError(
                "Can not scale beyond visible devices", self.cuda_visible_devices
            )

        spec = copy.deepcopy(self.new_spec)
        worker_count = self.cuda_visible_devices.index(name)
        visible_devices = cuda_visible_devices(worker_count, self.cuda_visible_devices)
        spec["options"].update(
            {
                "env": {"CUDA_VISIBLE_DEVICES": visible_devices,},
                "plugins": {
                    CPUAffinity(get_cpu_affinity(worker_count)),
                    RMMSetup(
                        self.rmm_pool_size,
                        self.rmm_managed_memory,
                        self.rmm_async,
                        self.rmm_log_directory,
                    ),
                },
            }
        )

        if self.set_ucx_net_devices:
            cuda_device_index = visible_devices.split(",")[0]

            net_dev = get_ucx_net_devices(cuda_device_index, self.ucx_net_devices)
            if net_dev is not None:
                spec["options"]["env"]["UCX_NET_DEVICES"] = net_dev
                spec["options"]["config"]["ucx"]["net-devices"] = net_dev

            spec["options"]["interface"] = get_ucx_net_devices(
                cuda_device_index,
                self.ucx_net_devices,
                get_openfabrics=False,
                get_network=True,
            )

        return {name: spec}<|MERGE_RESOLUTION|>--- conflicted
+++ resolved
@@ -114,9 +114,16 @@
         RMM may still be used by specifying ``rmm_pool_size``.
 
         .. warning::
-<<<<<<< HEAD
             Managed memory is currently incompatible with NVLink. Trying to enable both
             will result in an exception.
+    rmm_async: bool, default False
+        Initialize each worker withh RMM and set it to use RMM's asynchronous allocator.
+        See ``rmm.mr.CudaAsyncMemoryResource`` for more info.
+
+        .. note::
+            The asynchronous allocator requires CUDA Toolkit 11.2 or newer. It is also
+            incompatible with RMM pools and managed memory, trying to enable both will
+            result in an exception.
     rmm_log_directory : str or None, default None
         Directory to write per-worker RMM log files to. The client and scheduler are not
         logged here. Can be a string (like ``"/path/to/logs/"``) or ``None`` to
@@ -129,30 +136,6 @@
         Enable just-in-time unspilling. Can be a boolean or ``None`` to fall back on
         the value of ``dask.jit-unspill`` in the local Dask configuration, disabling
         unspilling if this is not set.
-=======
-            Managed memory is currently incompatible with NVLink, trying to enable
-            both will result in an exception.
-    rmm_async: bool, default False
-        Initialize each worker withh RMM and set it to use RMM's asynchronous allocator.
-        See ``rmm.mr.CudaAsyncMemoryResource`` for more info.
-
-        .. note::
-            The asynchronous allocator requires CUDA Toolkit 11.2 or newer. It is also
-            incompatible with RMM pools and managed memory, trying to enable both will
-            result in an exception.
-    rmm_log_directory: str
-        Directory to write per-worker RMM log files to; the client and scheduler
-        are not logged here. Logging will only be enabled if ``rmm_pool_size``,
-        ``rmm_managed_memory``, or ``rmm_async`` are specified.
-    jit_unspill: bool
-        If ``True``, enable just-in-time unspilling. This is experimental and doesn't
-        support memory spilling to disk. Please see ``proxy_object.ProxyObject`` and
-        ``proxify_host_file.ProxifyHostFile``.
-    log_spilling: bool
-        If True, all spilling operations will be logged directly to
-        distributed.worker with an INFO loglevel. This will eventually be
-        replaced by a Dask configuration flag.
->>>>>>> fde564e6
 
         .. note::
             This is experimental and doesn't support memory spilling to disk. See
@@ -175,18 +158,11 @@
         If InfiniBand or NVLink are enabled and ``protocol!="ucx"``.
     ValueError
         If ``ucx_net_devices=""``, if NVLink and RMM managed memory are
-<<<<<<< HEAD
-        both enabled, or if ``ucx_net_devices="auto"`` and:
-
-        - UCX-Py is not installed or wasn't compiled with hwloc support or
-        - ``enable_infiniband=False``
-=======
         both enabled, if RMM pools / managed memory and asynchronous allocator are both
         enabled, or if ``ucx_net_devices="auto"`` and:
 
             - UCX-Py is not installed or wasn't compiled with hwloc support; or
             - ``enable_infiniband=False``
->>>>>>> fde564e6
 
     See Also
     --------
