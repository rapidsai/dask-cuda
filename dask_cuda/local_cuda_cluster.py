import os

from tornado import gen

from dask.distributed import LocalCluster
from distributed.worker import TOTAL_MEMORY
from distributed.utils import get_ip_interface

from .cuda_nanny import CUDANanny
from .cuda_worker import CUDAWorker, get_device_total_memory
from .utils import get_n_gpus


def cuda_visible_devices(i, visible=None):
    """ Cycling values for CUDA_VISIBLE_DEVICES environment variable

    Examples
    --------
    >>> cuda_visible_devices(0, range(4))
    '0,1,2,3'
    >>> cuda_visible_devices(3, range(8))
    '3,4,5,6,7,0,1,2'
    """
    if visible is None:
        try:
            visible = list(map(int, os.environ["CUDA_VISIBLE_DEVICES"].split(",")))
        except KeyError:
            visible = list(range(get_n_gpus()))

    L = visible[i:] + visible[:i]
    return ",".join(map(str, L))


class LocalCUDACluster(LocalCluster):
    def __init__(
        self,
        n_workers=None,
        threads_per_worker=1,
        processes=True,
        memory_limit=None,
<<<<<<< HEAD
        device_memory_limit=None,
        **kwargs
=======
        **kwargs,
>>>>>>> d968b0f8
    ):
        if n_workers is None:
            n_workers = get_n_gpus()
        if not processes:
            raise NotImplementedError("Need processes to segment GPUs")
        if n_workers > get_n_gpus():
            raise ValueError("Can not specify more processes than GPUs")
        if memory_limit is None:
            memory_limit = TOTAL_MEMORY / n_workers

        LocalCluster.__init__(
            self,
            n_workers=n_workers,
            threads_per_worker=threads_per_worker,
            memory_limit=memory_limit,
            device_memory_limit=device_memory_limit,
            worker_class=CUDANanny,
            **kwargs,
        )

    @gen.coroutine
    def _start(self, ip=None, n_workers=0):
        """
        Start all cluster services.
        """
        if self.status == "running":
            return

        if self.protocol == "inproc://":
            address = self.protocol
        else:
            if ip is None:
                if self.interface:
                    ip = get_ip_interface(self.interface)
                else:
                    ip = "127.0.0.1"

            if "://" in ip:
                address = ip
            else:
                address = self.protocol + ip
            if self.scheduler_port:
                address += ":" + str(self.scheduler_port)

        self.scheduler.start(address)

        yield [
            self._start_worker(
                **self.worker_kwargs,
                env={"CUDA_VISIBLE_DEVICES": cuda_visible_devices(i)},
                name="gpu-" + str(i),
            )
            for i in range(n_workers)
        ]

        self.status = "running"

        raise gen.Return(self)<|MERGE_RESOLUTION|>--- conflicted
+++ resolved
@@ -38,12 +38,8 @@
         threads_per_worker=1,
         processes=True,
         memory_limit=None,
-<<<<<<< HEAD
         device_memory_limit=None,
         **kwargs
-=======
-        **kwargs,
->>>>>>> d968b0f8
     ):
         if n_workers is None:
             n_workers = get_n_gpus()
