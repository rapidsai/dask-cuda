--- conflicted
+++ resolved
@@ -176,9 +176,10 @@
             try:
                 import rmm
             except ImportError:
-                raise ImportError("RMM pool requested but module 'rmm' is not available")
+                raise ImportError(
+                    "RMM pool requested but module 'rmm' is not available"
+                )
             self.rmm_pool_size = parse_bytes(self.rmm_pool_size)
-
 
         if not processes:
             raise ValueError(
@@ -262,17 +263,13 @@
         visible_devices = cuda_visible_devices(worker_count, self.cuda_visible_devices)
         spec["options"].update(
             {
-<<<<<<< HEAD
                 "env": {"CUDA_VISIBLE_DEVICES": visible_devices,},
-                "plugins": {CPUAffinity(get_cpu_affinity(worker_count)),
-                            RMMPool(self.rmm_pool_size)},
-=======
-                "env": {"CUDA_VISIBLE_DEVICES": visible_devices},
-                "plugins": {CPUAffinity(get_cpu_affinity(worker_count))},
->>>>>>> 710e6ca5
+                "plugins": {
+                    CPUAffinity(get_cpu_affinity(worker_count)),
+                    RMMPool(self.rmm_pool_size),
+                },
             }
         )
-
 
         if self.set_ucx_net_devices:
             net_dev = _ucx_net_devices(
