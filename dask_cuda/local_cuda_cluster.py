--- conflicted
+++ resolved
@@ -176,7 +176,6 @@
                     "is not available. For installation instructions, please "
                     "see https://github.com/rapidsai/rmm"
                 )  # pragma: no cover
-<<<<<<< HEAD
             self.rmm_pool_size = parse_bytes(self.rmm_pool_size)
         else:
             if enable_nvlink:
@@ -187,10 +186,8 @@
                     "https://dask-cuda.readthedocs.io/en/latest/ucx.html"
                     "#important-notes for more details"
                 )
-=======
             if self.rmm_pool_size is not None:
                 self.rmm_pool_size = parse_bytes(self.rmm_pool_size)
->>>>>>> 975461c6
 
         if not processes:
             raise ValueError(
