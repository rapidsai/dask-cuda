--- conflicted
+++ resolved
@@ -10,8 +10,8 @@
 from dask.distributed import Client
 
 from dask_cuda import DGX
+from dask_cuda.initialize import initialize
 from dask_cuda.utils import get_ucx_env
-from dask_cuda.initialize import initialize
 
 
 @pytest.mark.skipif(
@@ -34,7 +34,6 @@
     ucx_env = get_ucx_env(enable_tcp=True)
     os.environ.update(ucx_env)
 
-<<<<<<< HEAD
     ucp = pytest.importorskip("ucp")
 
     async with DGX(
@@ -58,50 +57,12 @@
 async def test_dgx_ucx_infiniband_nvlink(params):
     ucp = pytest.importorskip("ucp")
 
-=======
-    ucp = pytest.importorskip("ucp")
-
-    async with DGX(
-        protocol="ucx", enable_tcp_over_ucx=True, asynchronous=True
-    ) as cluster:
-        async with Client(cluster, asynchronous=True):
-            pass
-
-
-from distributed.utils_test import loop  # noqa: F401
-
-
-@pytest.mark.skipif(
-    "ib0" not in psutil.net_if_addrs(), reason="Infiniband interface ib0 not found"
-)
-@pytest.mark.parametrize(
-    "params",
-    [
-        {"enable_tcp": True, "enable_infiniband": False, "enable_nvlink": False},
-        {"enable_tcp": True, "enable_infiniband": True, "enable_nvlink": True},
-    ],
-)
-@pytest.mark.asyncio
-async def test_dgx_ucx_infiniband_nvlink(params):
-    ucp = pytest.importorskip("ucp")
-
->>>>>>> 390a468d
     enable_tcp = params["enable_tcp"]
     enable_infiniband = params["enable_infiniband"]
     enable_nvlink = params["enable_nvlink"]
 
-<<<<<<< HEAD
     initialize(create_cuda_context=True, enable_tcp_over_ucx=enable_tcp,
                enable_infiniband=enable_infiniband, enable_nvlink=enable_nvlink)
-=======
-    ucx_env = get_ucx_env(
-        interface="enp1s0f0",
-        enable_tcp=enable_tcp,
-        enable_infiniband=enable_infiniband,
-        enable_nvlink=enable_nvlink,
-    )
-    os.environ.update(ucx_env)
->>>>>>> 390a468d
 
     async with DGX(
         interface="enp1s0f0",
@@ -112,10 +73,6 @@
         asynchronous=True,
     ) as cluster:
         async with Client(cluster, asynchronous=True) as client:
-<<<<<<< HEAD
-=======
-            pass
->>>>>>> 390a468d
             rs = da.random.RandomState(RandomState=cupy.random.RandomState)
             a = rs.normal(10, 1, (int(1e4), int(1e4)), chunks=(int(2.5e3), int(2.5e3)))
             x = a + a.T
