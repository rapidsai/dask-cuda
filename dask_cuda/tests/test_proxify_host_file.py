--- conflicted
+++ resolved
@@ -10,12 +10,8 @@
 from dask.dataframe.shuffle import shuffle_group
 from dask.sizeof import sizeof
 from distributed import Client
-<<<<<<< HEAD
-from distributed.client import wait
 from distributed.protocol.serialize import deserialize, serialize
-=======
 from distributed.utils_test import gen_test
->>>>>>> 630631ce
 from distributed.worker import get_worker
 
 import dask_cuda
