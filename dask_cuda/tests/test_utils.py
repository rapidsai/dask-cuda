--- conflicted
+++ resolved
@@ -189,18 +189,10 @@
     else:
         ucx_config = get_ucx_config(**kwargs)
 
-<<<<<<< HEAD
-    assert ucx_config["create_cuda_context"] is True
-
-    if enable_tcp_over_ucx is True:
-        assert ucx_config["tcp"] is True
-        assert ucx_config["cuda_copy"] is True
-    else:
-        assert ucx_config["tcp"] is None
-=======
+    assert ucx_config[canonical_name("create_cuda_context", ucx_config)] is True
+
     assert ucx_config[canonical_name("tcp", ucx_config)] is enable_tcp_over_ucx
     assert ucx_config[canonical_name("infiniband", ucx_config)] is enable_infiniband
->>>>>>> f1b0e278
 
     if enable_tcp_over_ucx is True or enable_infiniband is True:
         assert ucx_config[canonical_name("cuda-copy", ucx_config)] is True
