import functools
import pydoc
from collections import defaultdict
from functools import partial
from typing import List, MutableMapping, Optional, Tuple, TypeVar

import dask
from dask.utils import Dispatch

from .proxy_object import ProxyObject, asproxy

dispatch = Dispatch(name="proxify_device_objects")
incompatible_types: Optional[Tuple[type]] = None

T = TypeVar("T")


def _register_incompatible_types():
    """Lazy register types that ProxifyHostFile should unproxify on retrieval.

    It reads the config key "jit-unspill-incompatible"
    (DASK_JIT_UNSPILL_INCOMPATIBLE), which should be a comma seperated
    list of types. The default value is:
        DASK_JIT_UNSPILL_INCOMPATIBLE="cupy.ndarray"
    """
    global incompatible_types
    if incompatible_types is not None:
        return  # Only register once
    else:
        incompatible_types = ()

    incompatibles = dask.config.get("jit-unspill-incompatible", "cupy.ndarray")
    incompatibles = incompatibles.split(",")

    toplevels = defaultdict(set)
    for path in incompatibles:
        if path:
            toplevel = path.split(".", maxsplit=1)[0].strip()
            toplevels[toplevel].add(path.strip())

    for toplevel, ignores in toplevels.items():

        def f(paths):
            global incompatible_types
            incompatible_types = incompatible_types + tuple(
                pydoc.locate(p) for p in paths
            )

        dispatch.register_lazy(toplevel, partial(f, ignores))


def proxify_device_objects(
    obj: T,
    proxied_id_to_proxy: MutableMapping[int, ProxyObject] = None,
    found_proxies: List[ProxyObject] = None,
    excl_proxies: bool = False,
    mark_as_explicit_proxies: bool = False,
) -> T:
    """Wrap device objects in ProxyObject

    Search through `obj` and wraps all CUDA device objects in ProxyObject.
    It uses `proxied_id_to_proxy` to make sure that identical CUDA device
    objects found in `obj` are wrapped by the same ProxyObject.

    Parameters
    ----------
    obj: Any
        Object to search through or wrap in a ProxyObject.
    proxied_id_to_proxy: MutableMapping[int, ProxyObject]
        Dict mapping the id() of proxied objects (CUDA device objects) to
        their proxy and is updated with all new proxied objects found in `obj`.
        If None, use an empty dict.
    found_proxies: List[ProxyObject]
        List of found proxies in `obj`. Notice, this includes all proxies found,
        including those already in `proxied_id_to_proxy`.
        If None, use an empty list.
    excl_proxies: bool
        Don't add found objects that are already ProxyObject to found_proxies.
    mark_as_explicit_proxies: bool
        Mark found proxies as "explicit", which means that the user allows them
        as input arguments to dask tasks even in compatibility-mode.

    Returns
    -------
    ret: Any
        A copy of `obj` where all CUDA device objects are wrapped in ProxyObject
    """
    _register_incompatible_types()

    if proxied_id_to_proxy is None:
        proxied_id_to_proxy = {}
    if found_proxies is None:
        found_proxies = []
    ret = dispatch(obj, proxied_id_to_proxy, found_proxies, excl_proxies)
    for p in found_proxies:
        p._pxy_get().explicit_proxy = mark_as_explicit_proxies
    return ret


<<<<<<< HEAD
def unproxify_device_objects(obj: T, skip_explicit_proxies: bool = False) -> T:
    """Unproxify device objects
=======
def unproxify_device_objects(
    obj: T, skip_explicit_proxies: bool = False, only_incompatible_types: bool = False
) -> T:
    """ Unproxify device objects
>>>>>>> 98686bdd

    Search through `obj` and un-wraps all CUDA device objects.

    Parameters
    ----------
    obj: Any
        Object to search through or unproxify.
    skip_explicit_proxies: bool
        When True, skipping proxy objects marked as explicit proxies.
    only_incompatible_types: bool
        When True, ONLY unproxify incompatible type. The skip_explicit_proxies
        argument is ignored.

    Returns
    -------
    ret: Any
        A copy of `obj` where all CUDA device objects are unproxify
    """
    if isinstance(obj, dict):
        return {
            k: unproxify_device_objects(
                v, skip_explicit_proxies, only_incompatible_types
            )
            for k, v in obj.items()
        }  # type: ignore
    if isinstance(obj, (list, tuple, set, frozenset)):
        return obj.__class__(
            unproxify_device_objects(i, skip_explicit_proxies, only_incompatible_types)
            for i in obj
        )  # type: ignore
    if isinstance(obj, ProxyObject):
        pxy = obj._pxy_get(copy=True)
        if only_incompatible_types:
            if incompatible_types and isinstance(obj, incompatible_types):
                obj = obj._pxy_deserialize(maybe_evict=False, proxy_detail=pxy)
        elif not skip_explicit_proxies or not pxy.explicit_proxy:
            pxy.explicit_proxy = False
            obj = obj._pxy_deserialize(maybe_evict=False, proxy_detail=pxy)
    return obj


def proxify_decorator(func):
    """Returns a function wrapper that explicit proxify the output

    Notice, this function only has effect in compatibility mode.
    """

    @functools.wraps(func)
    def wrapper(*args, **kwargs):
        ret = func(*args, **kwargs)
        if dask.config.get("jit-unspill-compatibility-mode", default=False):
            ret = proxify_device_objects(ret, mark_as_explicit_proxies=True)
        return ret

    return wrapper


def unproxify_decorator(func):
    """Returns a function wrapper that unproxify output

    Notice, this function only has effect in compatibility mode.
    """

    @functools.wraps(func)
    def wrapper(*args, **kwargs):
        ret = func(*args, **kwargs)
        if dask.config.get("jit-unspill-compatibility-mode", default=False):
            ret = unproxify_device_objects(ret, skip_explicit_proxies=False)
        return ret

    return wrapper


def proxify(obj, proxied_id_to_proxy, found_proxies, subclass=None):
    _id = id(obj)
    if _id in proxied_id_to_proxy:
        ret = proxied_id_to_proxy[_id]
    else:
        ret = proxied_id_to_proxy[_id] = asproxy(obj, subclass=subclass)
    found_proxies.append(ret)
    return ret


@dispatch.register(object)
def proxify_device_object_default(
    obj, proxied_id_to_proxy, found_proxies, excl_proxies
):
    if hasattr(obj, "__cuda_array_interface__"):
        return proxify(obj, proxied_id_to_proxy, found_proxies)
    return obj


@dispatch.register(ProxyObject)
def proxify_device_object_proxy_object(
    obj: ProxyObject, proxied_id_to_proxy, found_proxies, excl_proxies
):
    # Check if `obj` is already known
    pxy = obj._pxy_get()
    if not pxy.is_serialized():
        _id = id(pxy.obj)
        if _id in proxied_id_to_proxy:
            obj = proxied_id_to_proxy[_id]
        else:
            proxied_id_to_proxy[_id] = obj

    if not excl_proxies:
        found_proxies.append(obj)
    return obj


@dispatch.register(list)
@dispatch.register(tuple)
@dispatch.register(set)
@dispatch.register(frozenset)
def proxify_device_object_python_collection(
    seq, proxied_id_to_proxy, found_proxies, excl_proxies
):
    return type(seq)(
        dispatch(o, proxied_id_to_proxy, found_proxies, excl_proxies) for o in seq
    )


@dispatch.register(dict)
def proxify_device_object_python_dict(
    seq, proxied_id_to_proxy, found_proxies, excl_proxies
):
    return {
        k: dispatch(v, proxied_id_to_proxy, found_proxies, excl_proxies)
        for k, v in seq.items()
    }


# Implement cuDF specific proxification
@dispatch.register_lazy("cudf")
def _register_cudf():
    import cudf

    @dispatch.register(cudf.DataFrame)
    @dispatch.register(cudf.Series)
    @dispatch.register(cudf.BaseIndex)
    def proxify_device_object_cudf_dataframe(
        obj, proxied_id_to_proxy, found_proxies, excl_proxies
    ):
        return proxify(obj, proxied_id_to_proxy, found_proxies)

    try:
        from dask.array.dispatch import percentile_lookup

        from dask_cudf.backends import percentile_cudf

        percentile_lookup.register(ProxyObject, percentile_cudf)
    except ImportError:
        pass<|MERGE_RESOLUTION|>--- conflicted
+++ resolved
@@ -97,15 +97,10 @@
     return ret
 
 
-<<<<<<< HEAD
-def unproxify_device_objects(obj: T, skip_explicit_proxies: bool = False) -> T:
-    """Unproxify device objects
-=======
 def unproxify_device_objects(
     obj: T, skip_explicit_proxies: bool = False, only_incompatible_types: bool = False
 ) -> T:
-    """ Unproxify device objects
->>>>>>> 98686bdd
+    """Unproxify device objects
 
     Search through `obj` and un-wraps all CUDA device objects.
 
