from __future__ import absolute_import, division, print_function

import logging

import click
from tornado.ioloop import IOLoop, TimeoutError

from distributed.cli.utils import check_python_3, install_signal_handlers
from distributed.preloading import validate_preload_argv
from distributed.security import Security

from ..cuda_worker import CUDAWorker

logger = logging.getLogger(__name__)


pem_file_option_type = click.Path(exists=True, resolve_path=True)


@click.command(context_settings=dict(ignore_unknown_options=True))
@click.argument("scheduler", type=str, required=False)
@click.argument(
    "preload_argv", nargs=-1, type=click.UNPROCESSED, callback=validate_preload_argv
)
@click.option(
    "--host",
    type=str,
    default=None,
    help="""IP address of serving host; should be visible to the scheduler and other
    workers. Can be a string (like ``"127.0.0.1"``) or ``None`` to fall back on the
    address of the interface specified by ``--interface`` or the default interface.""",
)
@click.option(
    "--nthreads",
    type=int,
    default=1,
    show_default=True,
    help="Number of threads to be used for each Dask worker process.",
)
@click.option(
    "--name",
    type=str,
    default=None,
    help="""A unique name for the worker. Can be a string (like ``"worker-1"``) or
    ``None`` for a nameless worker. If used with ``--nprocs``, then the process number
    will be appended to the worker name, e.g. ``"worker-1-0"``, ``"worker-1-1"``,
    ``"worker-1-2"``.""",
)
@click.option(
    "--memory-limit",
    default="auto",
    show_default=True,
    help="""Bytes of memory per process that the worker can use. Can be an integer
    (bytes), float (fraction of total system memory), string (like ``"5GB"`` or
    ``"5000M"``), or ``"auto"`` or 0 for no memory management.""",
)
@click.option(
    "--device-memory-limit",
    default="0.8",
    show_default=True,
    help="""Size of the CUDA device LRU cache, which is used to determine when the
    worker starts spilling to host memory. Can be an integer (bytes), float (fraction of
    total device memory), string (like ``"5GB"`` or ``"5000M"``), or ``"auto"`` or 0 to
    disable spilling to host (i.e. allow full device memory usage).""",
)
@click.option(
    "--rmm-pool-size",
    default=None,
    help="""RMM pool size to initialize each worker with. Can be an integer (bytes),
    string (like ``"5GB"`` or ``"5000M"``), or ``None`` to disable RMM pools.

    .. note::
        This size is a per-worker configuration, and not cluster-wide.""",
)
@click.option(
    "--rmm-managed-memory/--no-rmm-managed-memory",
    default=False,
    show_default=True,
    help="""Initialize each worker with RMM and set it to use managed memory. If
    disabled, RMM may still be used by specifying ``--rmm-pool-size``.

    .. warning::
        Managed memory is currently incompatible with NVLink. Trying to enable both will
        result in an exception.""",
)
@click.option(
    "--rmm-async/--no-rmm-async",
    default=False,
    show_default=True,
    help="""Initialize each worker withh RMM and set it to use RMM's asynchronous
    allocator. See ``rmm.mr.CudaAsyncMemoryResource`` for more info.

    .. note::
        The asynchronous allocator requires CUDA Toolkit 11.2 or newer. It is also
        incompatible with RMM pools and managed memory, trying to enable both will
        result in failure.""",
)
@click.option(
    "--rmm-log-directory",
    default=None,
<<<<<<< HEAD
    help="""Directory to write per-worker RMM log files to. The client and scheduler are
    not logged here. Can be a string (like ``"/path/to/logs/"``) or ``None`` to disable
    logging.

    .. note::
        Logging will only be enabled if ``--rmm-pool-size`` or ``--rmm-managed-memory``
        are specified.""",
)
@click.option(
    "--pid-file", type=str, default="", help="File to write the process PID.",
)
@click.option(
    "--resources",
    type=str,
    default="",
    help="""Resources for task constraints like ``"GPU=2 MEM=10e9"``. Resources are
    applied separately to each worker process (only relevant when starting multiple
    worker processes with ``--nprocs``).""",
=======
    help="Directory to write per-worker RMM log files to; the client "
    "and scheduler are not logged here."
    "NOTE: Logging will only be enabled if --rmm-pool-size, "
    "--rmm-managed-memory, or --rmm-async are specified.",
>>>>>>> fde564e6
)
@click.option(
    "--dashboard/--no-dashboard",
    "dashboard",
    default=True,
    show_default=True,
    required=False,
    help="Launch the dashboard.",
)
@click.option(
    "--dashboard-address",
    type=str,
    default=":0",
    show_default=True,
    help="Relative address to serve the dashboard (if enabled).",
)
@click.option(
    "--local-directory",
    default=None,
    type=str,
    help="""Path on local machine to store temporary files. Can be a string (like
    ``"path/to/files"``) or ``None`` to fall back on the value of
    ``dask.temporary-directory`` in the local Dask configuration, using the current
    working directory if this is not set.""",
)
@click.option(
    "--scheduler-file",
    type=str,
    default="",
    help="""Filename to JSON encoded scheduler information. To be used in conjunction
    with the equivalent ``dask-scheduler`` option.""",
)
@click.option(
    "--interface",
    type=str,
    default=None,
    help="""External interface used to connect to the scheduler. Usually an ethernet
    interface is used for connection, and not an InfiniBand interface (if one is
    available). Can be a string (like ``"eth0"`` for NVLink or ``"ib0"`` for
    InfiniBand) or ``None`` to fall back on the default interface.""",
)
@click.option(
    "--preload",
    type=str,
    multiple=True,
    is_eager=True,
    help="""Module that should be loaded by each worker process like ``"foo.bar"`` or
    ``"/path/to/foo.py"``.""",
)
@click.option(
    "--dashboard-prefix",
    type=str,
    default=None,
    help="""Prefix for the dashboard. Can be a string (like ...) or ``None`` for no
    prefix.""",
)
@click.option(
    "--tls-ca-file",
    type=pem_file_option_type,
    default=None,
    help="""CA certificate(s) file for TLS (in PEM format). Can be a string (like
    ``"path/to/certs"``), or ``None`` for no certificate(s).""",
)
@click.option(
    "--tls-cert",
    type=pem_file_option_type,
    default=None,
    help="""Certificate file for TLS (in PEM format). Can be a string (like
    ``"path/to/certs"``), or ``None`` for no certificate(s).""",
)
@click.option(
    "--tls-key",
    type=pem_file_option_type,
    default=None,
    help="""Private key file for TLS (in PEM format). Can be a string (like
    ``"path/to/certs"``), or ``None`` for no private key.""",
)
@click.option(
    "--enable-tcp-over-ucx/--disable-tcp-over-ucx",
    default=False,
    show_default=True,
    help="""Set environment variables to enable TCP over UCX, even if InfiniBand and
    NVLink are not supported or disabled.""",
)
@click.option(
    "--enable-infiniband/--disable-infiniband",
    default=False,
    show_default=True,
    help="""Set environment variables to enable UCX over InfiniBand, implies
    ``--enable-tcp-over-ucx``.""",
)
@click.option(
    "--enable-nvlink/--disable-nvlink",
    default=False,
    show_default=True,
    help="""Set environment variables to enable UCX over NVLink, implies
    ``--enable-tcp-over-ucx``.""",
)
@click.option(
    "--enable-rdmacm/--disable-rdmacm",
    default=False,
    show_default=True,
    help="""Set environment variables to enable UCX RDMA connection manager support,
    requires ``--enable-infiniband``.""",
)
@click.option(
    "--net-devices",
    type=str,
    default=None,
    help="""Interface(s) used by workers for UCX communication. Can be a string (like
    ``"eth0"`` for NVLink or ``"mlx5_0:1"``/``"ib0"`` for InfiniBand), ``"auto"``
    (requires ``--enable-infiniband``) to pick the optimal interface per-worker based on
    the system's topology, or ``None`` to stay with the default value of ``"all"`` (use
    all available interfaces).

    .. warning::
        ``"auto"`` requires UCX-Py to be installed and compiled with hwloc support.
        Unexpected errors can occur when using ``"auto"`` if any interfaces are
        disconnected or improperly configured.""",
)
@click.option(
    "--enable-jit-unspill/--disable-jit-unspill",
    default=None,
    help="""Enable just-in-time unspilling. Can be a boolean or ``None`` to fall back on
    the value of ``dask.jit-unspill`` in the local Dask configuration, disabling
    unspilling if this is not set.

    .. note::
        This is experimental and doesn't support memory spilling to disk. See
        ``proxy_object.ProxyObject`` and ``proxify_host_file.ProxifyHostFile`` for more
        info.""",
)
def main(
    scheduler,
    host,
    nthreads,
    name,
    memory_limit,
    device_memory_limit,
    rmm_pool_size,
    rmm_managed_memory,
    rmm_async,
    rmm_log_directory,
    pid_file,
    resources,
    dashboard,
    dashboard_address,
    local_directory,
    scheduler_file,
    interface,
    preload,
    dashboard_prefix,
    tls_ca_file,
    tls_cert,
    tls_key,
    enable_tcp_over_ucx,
    enable_infiniband,
    enable_nvlink,
    enable_rdmacm,
    net_devices,
    enable_jit_unspill,
    **kwargs,
):
    if tls_ca_file and tls_cert and tls_key:
        security = Security(
            tls_ca_file=tls_ca_file, tls_worker_cert=tls_cert, tls_worker_key=tls_key,
        )
    else:
        security = None

    if isinstance(scheduler, str) and scheduler.startswith("-"):
        raise ValueError(
            "The scheduler address can't start with '-'. Please check "
            "your command line arguments, you probably attempted to use "
            "unsupported one. Scheduler address: %s" % scheduler
        )

    worker = CUDAWorker(
        scheduler,
        host,
        nthreads,
        name,
        memory_limit,
        device_memory_limit,
        rmm_pool_size,
        rmm_managed_memory,
        rmm_async,
        rmm_log_directory,
        pid_file,
        resources,
        dashboard,
        dashboard_address,
        local_directory,
        scheduler_file,
        interface,
        preload,
        dashboard_prefix,
        security,
        enable_tcp_over_ucx,
        enable_infiniband,
        enable_nvlink,
        enable_rdmacm,
        net_devices,
        enable_jit_unspill,
        **kwargs,
    )

    async def on_signal(signum):
        logger.info("Exiting on signal %d", signum)
        await worker.close()

    async def run():
        await worker
        await worker.finished()

    loop = IOLoop.current()

    install_signal_handlers(loop, cleanup=on_signal)

    try:
        loop.run_sync(run)
    except (KeyboardInterrupt, TimeoutError):
        pass
    finally:
        logger.info("End worker")


def go():
    check_python_3()
    main()


if __name__ == "__main__":
    go()<|MERGE_RESOLUTION|>--- conflicted
+++ resolved
@@ -98,7 +98,6 @@
 @click.option(
     "--rmm-log-directory",
     default=None,
-<<<<<<< HEAD
     help="""Directory to write per-worker RMM log files to. The client and scheduler are
     not logged here. Can be a string (like ``"/path/to/logs/"``) or ``None`` to disable
     logging.
@@ -117,12 +116,6 @@
     help="""Resources for task constraints like ``"GPU=2 MEM=10e9"``. Resources are
     applied separately to each worker process (only relevant when starting multiple
     worker processes with ``--nprocs``).""",
-=======
-    help="Directory to write per-worker RMM log files to; the client "
-    "and scheduler are not logged here."
-    "NOTE: Logging will only be enabled if --rmm-pool-size, "
-    "--rmm-managed-memory, or --rmm-async are specified.",
->>>>>>> fde564e6
 )
 @click.option(
     "--dashboard/--no-dashboard",
