--- conflicted
+++ resolved
@@ -5,15 +5,10 @@
 from dask.dataframe.shuffle import partitioning_index, shuffle_group
 from distributed.protocol import to_serialize
 
-<<<<<<< HEAD
 try:
     import cudf
 except ImportError:
     pass
-import pandas
-=======
-import cudf
->>>>>>> d9d666ba
 
 from . import comms
 
