--- conflicted
+++ resolved
@@ -20,11 +20,6 @@
     setup_memory_pool,
 )
 
-<<<<<<< HEAD
-import numpy
-
-=======
->>>>>>> d9d666ba
 # Benchmarking cuDF merge operation based on
 # <https://gist.github.com/rjzamora/0ffc35c19b5180ab04bbf7c793c45955>
 
