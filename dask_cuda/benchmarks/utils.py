--- conflicted
+++ resolved
@@ -388,11 +388,14 @@
 
 
 def setup_memory_pools(
-<<<<<<< HEAD
-    client, is_gpu, pool_size, disable_pool, rmm_async, rmm_managed, log_directory
-=======
-    client, is_gpu, pool_size, disable_pool, log_directory, statistics
->>>>>>> 09574184
+    client,
+    is_gpu,
+    pool_size,
+    disable_pool,
+    rmm_async,
+    rmm_managed,
+    log_directory,
+    statistics,
 ):
     if not is_gpu:
         return
