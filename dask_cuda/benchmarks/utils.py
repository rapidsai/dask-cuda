--- conflicted
+++ resolved
@@ -184,17 +184,11 @@
 
 
 def setup_memory_pool(pool_size=None, disable_pool=False):
-<<<<<<< HEAD
     try:
         import rmm
         import cupy
     except ImportError:
         return None
-=======
-    import cupy
->>>>>>> d9d666ba
-
-    import rmm
 
     rmm.reinitialize(
         pool_allocator=not disable_pool, devices=0, initial_pool_size=pool_size,
