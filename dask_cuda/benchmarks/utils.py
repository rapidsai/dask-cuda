import argparse

from dask.distributed import SSHCluster

from dask_cuda.local_cuda_cluster import LocalCUDACluster


def parse_benchmark_args(description="Generic dask-cuda Benchmark", args_list=[]):
    parser = argparse.ArgumentParser(description=description)
    parser.add_argument(
        "-d", "--devs", default="0", type=str, help='GPU devices to use (default "0").'
    )
    parser.add_argument(
        "-p",
        "--protocol",
        choices=["tcp", "ucx"],
        default="tcp",
        type=str,
        help="The communication protocol to use.",
    )
    parser.add_argument(
        "--profile",
        metavar="PATH",
        default=None,
        type=str,
        help="Write dask profile report (E.g. dask-report.html)",
    )
    parser.add_argument(
        "--no-rmm-pool", action="store_true", help="Do not set RMM memory pool" \
        "from the Client",
    )
    parser.add_argument(
        "--disable-rmm-pool", action="store_true", help="Disable the RMM memory pool"
    )
    parser.add_argument(
        "--enable-tcp-over-ucx",
        action="store_true",
        dest="enable_tcp_over_ucx",
        help="Enable tcp over ucx.",
    )
    parser.add_argument(
        "--enable-infiniband",
        action="store_true",
        dest="enable_infiniband",
        help="Enable infiniband over ucx.",
    )
    parser.add_argument(
        "--enable-nvlink",
        action="store_true",
        dest="enable_nvlink",
        help="Enable NVLink over ucx.",
    )
    parser.add_argument(
        "--disable-tcp-over-ucx",
        action="store_false",
        dest="enable_tcp_over_ucx",
        help="Disable tcp over ucx.",
    )
    parser.add_argument(
        "--disable-infiniband",
        action="store_false",
        dest="enable_infiniband",
        help="Disable infiniband over ucx.",
    )
    parser.add_argument(
        "--disable-nvlink",
        action="store_false",
        dest="enable_nvlink",
        help="Disable NVLink over ucx.",
    )
    parser.add_argument(
        "--ucx-net-devices",
        default=None,
        type=str,
        help="The device to be used for UCX communication, or 'auto'. "
        "Ignored if protocol is 'tcp'",
    )
    parser.add_argument(
<<<<<<< HEAD
        "--single-node",
        action="store_false",
        dest="multi_node",
        help="Runs a single-node cluster on the current host.",
    )
    parser.add_argument(
=======
>>>>>>> c870cc29
        "--multi-node",
        action="store_true",
        dest="multi_node",
        help="Runs a multi-node cluster on the hosts specified by --hosts.",
    )
    parser.add_argument(
        "--scheduler-address",
        default=None,
        type=str,
        dest="sched_addr",
        help="Scheduler Address -- assumes cluster is created outside of benchmark.",
    )
    parser.add_argument(
        "--hosts",
        default=None,
        type=str,
        help="Specifies a comma-separated list of IP addresses or hostnames. "
        "The list begins with the host where the scheduler will be launched "
        "followed by any number of workers, with a minimum of 1 worker. "
        "Requires --multi-node, ignored otherwise. "
        "Usage example: --multi-node --hosts 'dgx12,dgx12,10.10.10.10,dgx13' . "
        "In the example, the benchmark is launched with scheduler on host "
        "'dgx12' (first in the list), and workers on three hosts being 'dgx12', "
        "'10.10.10.10', and 'dgx13'. "
        "Note: --devs is currently ignored in multi-node mode and for each host "
        "one worker per GPU will be launched.",
    )

    for args in args_list:
        name = args.pop("name")
        if not isinstance(name, list):
            name = [name]
        parser.add_argument(*name, **args)

    parser.set_defaults(
        enable_tcp_over_ucx=True, enable_infiniband=True, enable_nvlink=True
    )
    args = parser.parse_args()

    if args.protocol == "tcp":
        args.enable_tcp_over_ucx = False
        args.enable_infiniband = False
        args.enable_nvlink = False

    if args.multi_node and len(args.hosts.split(",")) < 2:
        raise ValueError("--multi-node requires at least 2 hosts")

    return args


def get_cluster_options(args):
    if args.multi_node is True:
        Cluster = SSHCluster
        cluster_args = [args.hosts.split(",")]
        scheduler_addr = args.protocol + "://" + cluster_args[0][0] + ":8786"

        worker_options = {}

        # This looks counterintuitive but adding the variable name with
        # an empty string is how we can enable CLI booleans currently,
        # note that SSHCluster uses the dask-cuda-worker CLI.
        if args.enable_tcp_over_ucx:
            worker_options["enable_tcp_over_ucx"] = ""
        if args.enable_nvlink:
            worker_options["enable_nvlink"] = ""
        if args.enable_infiniband:
            worker_options["enable_infiniband"] = ""

        if args.ucx_net_devices:
            worker_options["ucx_net_devices"] = args.ucx_net_devices

        cluster_kwargs = {
            "connect_options": {"known_hosts": None},
            "scheduler_options": {"protocol": args.protocol},
            "worker_module": "dask_cuda.dask_cuda_worker",
            "worker_options": worker_options,
            # "n_workers": len(args.devs.split(",")),
            # "CUDA_VISIBLE_DEVICES": args.devs,
        }
    else:
        Cluster = LocalCUDACluster
        scheduler_addr = None
        cluster_args = []
        cluster_kwargs = {
            "protocol": args.protocol,
            "n_workers": len(args.devs.split(",")),
            "CUDA_VISIBLE_DEVICES": args.devs,
            "ucx_net_devices": args.ucx_net_devices,
            "enable_tcp_over_ucx": args.enable_tcp_over_ucx,
            "enable_infiniband": args.enable_infiniband,
            "enable_nvlink": args.enable_nvlink,
        }

    return {
        "class": Cluster,
        "args": cluster_args,
        "kwargs": cluster_kwargs,
        "scheduler_addr": scheduler_addr,
    }


def get_scheduler_workers(dask_scheduler=None):
    return dask_scheduler.workers


def setup_memory_pool(pool_size=None, disable_pool=False):
    import cupy

    import rmm

    rmm.reinitialize(
        pool_allocator=not disable_pool, devices=0, initial_pool_size=pool_size,
    )
    cupy.cuda.set_allocator(rmm.rmm_cupy_allocator)<|MERGE_RESOLUTION|>--- conflicted
+++ resolved
@@ -76,15 +76,6 @@
         "Ignored if protocol is 'tcp'",
     )
     parser.add_argument(
-<<<<<<< HEAD
-        "--single-node",
-        action="store_false",
-        dest="multi_node",
-        help="Runs a single-node cluster on the current host.",
-    )
-    parser.add_argument(
-=======
->>>>>>> c870cc29
         "--multi-node",
         action="store_true",
         dest="multi_node",
