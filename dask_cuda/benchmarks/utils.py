--- conflicted
+++ resolved
@@ -1,18 +1,12 @@
 import argparse
 import itertools
 import os
-<<<<<<< HEAD
 import time
 from collections import defaultdict
 from datetime import datetime
 
+import numpy as np
 import pandas as pd
-=======
-from collections import defaultdict
-from datetime import datetime
-
-import numpy as np
->>>>>>> 695217ac
 
 from dask.distributed import SSHCluster
 from dask.utils import format_bytes, parse_bytes
