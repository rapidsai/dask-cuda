--- conflicted
+++ resolved
@@ -16,16 +16,12 @@
     get_cluster_options,
     get_scheduler_workers,
     parse_benchmark_args,
-<<<<<<< HEAD
+    print_key_value,
+    print_separator,
     setup_memory_pools,
     wait_for_cluster,
     worker_renamer,
     write_benchmark_data_as_json,
-=======
-    print_key_value,
-    print_separator,
-    setup_memory_pool,
->>>>>>> a2e32236
 )
 from dask_cuda.utils import all_to_all
 
@@ -206,36 +202,45 @@
     result, *_ = results
 
     print("Roundtrip benchmark")
-    print("--------------------------")
-    print(f"Operation          | {args.operation}")
-    print(f"Array type         | {'cupy' if args.type == 'gpu' else 'numpy'}")
-    print(f"User size          | {args.size}")
-    print(f"User second size   | {args.second_size}")
-    print(f"User chunk-size    | {args.chunk_size}")
-    print(f"Compute shape      | {result['shape']}")
-    print(f"Compute chunk-size | {result['chunksize']}")
-    print(f"Ignore-size        | {format_bytes(args.ignore_size)}")
-    print(f"Protocol           | {args.protocol}")
-    print(f"Device(s)          | {args.devs}")
+    print_separator(separator="-")
+    print_key_value(key="Operation", value=f"{args.operation}")
+    print_key_value(key="Array type", value="cupy" if args.type == "gpu" else "numpy")
+    print_key_value(key="User size", value=f"{args.size}")
+    print_key_value(key="User second size", value=f"{args.second_size}")
+    print_key_value(key="User chunk size", value=f"{args.size}")
+    print_key_value(key="Compute shape", value=f"{result['shape']}")
+    print_key_value(key="Compute chunk size", value=f"{result['chunksize']}")
+    print_key_value(key="Ignore size", value=f"{format_bytes(args.ignore_size)}")
+    print_key_value(key="Device(s)", value=f"{args.devs}")
     if args.device_memory_limit:
-        print(f"Memory limit       | {format_bytes(args.device_memory_limit)}")
-    print(f"Worker Thread(s)   | {args.threads_per_worker}")
-    print("==========================")
-    print("Wall-clock         | npartitions")
-    print("--------------------------")
+        print_key_value(
+            key="Device memory limit",
+            value=f"{format_bytes(args.device_memory_limit)}",
+        )
+    print_key_value(key="RMM Pool", value=f"{not args.disable_rmm_pool}")
+    print_key_value(key="Protocol", value=f"{args.protocol}")
+    if args.protocol == "ucx":
+        print_key_value(key="TCP", value=f"{args.enable_tcp_over_ucx}")
+        print_key_value(key="InfiniBand", value=f"{args.enable_infiniband}")
+        print_key_value(key="NVLink", value=f"{args.enable_nvlink}")
+    print_key_value(key="Worker thread(s)", value=f"{args.threads_per_worker}")
+    print_separator(separator="=")
+    print_key_value(key="Wall clock", value="npartitions")
+    print_separator(separator="-")
     for result in results:
         t = format_time(result["took"])
-        t += " " * (11 - len(t))
-        print(f"{t}        | {result['npartitions']}")
-    print("==========================")
-    print("(w1,w2)            | 25% 50% 75% (total nbytes)")
-    print("--------------------------")
-    fmt = "(%s,%s)            | %s %s %s (%s)"
+        print_key_value(key=f"{t}", value=f"{result['npartitions']}")
+    print_separator(separator="=")
+    print_key_value(key="(w1,w2)", value="25% 50% 75% (total nbytes)")
+    print_separator(separator="-")
     for (d1, d2), bw in sorted(bandwidths.items()):
         # hostid-deviceid
         n1 = f"{d1[0]}-{d1[1]}"
         n2 = f"{d2[0]}-{d2[1]}"
-        print(fmt % (n1, n2, bw[0], bw[1], bw[2], total_nbytes[(d1, d2)]))
+        print_key_value(
+            key=f"({n1},{n2})",
+            value=f"{bw[0]} {bw[1]} {bw[2]} ({total_nbytes[(d1, d2)]})",
+        )
 
 
 def create_tidy_results(args, incoming_logs, scheduler_workers, results):
@@ -376,149 +381,8 @@
     with Cluster(*cluster_args, **cluster_kwargs) as cluster:
         # Use the scheduler address with an SSHCluster rather than the cluster
         # object, otherwise we can't shut it down.
-<<<<<<< HEAD
         with Client(scheduler_addr if args.multi_node else cluster) as client:
             run(client, args)
-=======
-        async with Client(
-            scheduler_addr if args.multi_node else cluster, asynchronous=True
-        ) as client:
-            scheduler_workers = await client.run_on_scheduler(get_scheduler_workers)
-
-            await client.run(
-                setup_memory_pool,
-                pool_size=args.rmm_pool_size,
-                disable_pool=args.disable_rmm_pool,
-                log_directory=args.rmm_log_directory,
-            )
-            # Create an RMM pool on the scheduler due to occasional deserialization
-            # of CUDA objects. May cause issues with InfiniBand otherwise.
-            await client.run_on_scheduler(
-                setup_memory_pool,
-                pool_size=1e9,
-                disable_pool=args.disable_rmm_pool,
-                log_directory=args.rmm_log_directory,
-            )
-
-            took_list = []
-            for i in range(args.runs):
-                res = await _run(client, args)
-                took_list.append((res["took"], res["npartitions"]))
-                size = res["shape"]
-                chunksize = res["chunksize"]
-
-            # Collect, aggregate, and print peer-to-peer bandwidths
-            incoming_logs = await client.run(
-                lambda dask_worker: dask_worker.incoming_transfer_log
-            )
-            bandwidths = defaultdict(list)
-            total_nbytes = defaultdict(list)
-            for k, L in incoming_logs.items():
-                for d in L:
-                    if d["total"] >= args.ignore_size:
-                        bandwidths[k, d["who"]].append(d["bandwidth"])
-                        total_nbytes[k, d["who"]].append(d["total"])
-
-            bandwidths = {
-                (scheduler_workers[w1].name, scheduler_workers[w2].name,): [
-                    "%s/s" % format_bytes(x) for x in np.quantile(v, [0.25, 0.50, 0.75])
-                ]
-                for (w1, w2), v in bandwidths.items()
-            }
-            total_nbytes = {
-                (
-                    scheduler_workers[w1].name,
-                    scheduler_workers[w2].name,
-                ): format_bytes(sum(nb))
-                for (w1, w2), nb in total_nbytes.items()
-            }
-
-            print("Roundtrip benchmark")
-            print_separator(separator="-")
-            print_key_value(key="Operation", value=f"{args.operation}")
-            print_key_value(key="User size", value=f"{args.size}")
-            print_key_value(key="User second size", value=f"{args.second_size}")
-            print_key_value(key="User chunk size", value=f"{args.size}")
-            print_key_value(key="Compute shape", value=f"{size}")
-            print_key_value(key="Compute chunk size", value=f"{chunksize}")
-            print_key_value(
-                key="Ignore size", value=f"{format_bytes(args.ignore_size)}"
-            )
-            print_key_value(key="Device(s)", value=f"{args.devs}")
-            if args.device_memory_limit:
-                print_key_value(
-                    key="Device memory limit",
-                    value=f"{format_bytes(args.device_memory_limit)}",
-                )
-            print_key_value(key="RMM Pool", value=f"{not args.disable_rmm_pool}")
-            print_key_value(key="Protocol", value=f"{args.protocol}")
-            if args.protocol == "ucx":
-                print_key_value(key="TCP", value=f"{args.enable_tcp_over_ucx}")
-                print_key_value(key="InfiniBand", value=f"{args.enable_infiniband}")
-                print_key_value(key="NVLink", value=f"{args.enable_nvlink}")
-            print_key_value(key="Worker thread(s)", value=f"{args.threads_per_worker}")
-            print_separator(separator="=")
-            print_key_value(key="Wall clock", value="npartitions")
-            print_separator(separator="-")
-            for (took, npartitions) in took_list:
-                t = format_time(took)
-                print_key_value(key=f"{t}", value=f"{npartitions}")
-            print_separator(separator="=")
-            print_key_value(key="(w1,w2)", value="25% 50% 75% (total nbytes)")
-            print_separator(separator="-")
-            for (d1, d2), bw in sorted(bandwidths.items()):
-                key = (
-                    f"({d1},{d2})"
-                    if args.multi_node or args.sched_addr
-                    else f"({d1:02d},{d2:02d})"
-                )
-                print_key_value(
-                    key=key, value=f"{bw[0]} {bw[1]} {bw[2]} ({total_nbytes[(d1, d2)]})"
-                )
-
-            if args.benchmark_json:
-                bandwidths_json = {
-                    "bandwidth_({d1},{d2})_{i}"
-                    if args.multi_node or args.sched_addr
-                    else "(%02d,%02d)_%s" % (d1, d2, i): parse_bytes(v.rstrip("/s"))
-                    for (d1, d2), bw in sorted(bandwidths.items())
-                    for i, v in zip(
-                        ["25%", "50%", "75%", "total_nbytes"],
-                        [bw[0], bw[1], bw[2], total_nbytes[(d1, d2)]],
-                    )
-                }
-
-                with open(args.benchmark_json, "a") as fp:
-                    for took, npartitions in took_list:
-                        fp.write(
-                            dumps(
-                                dict(
-                                    {
-                                        "operation": args.operation,
-                                        "user_size": args.size,
-                                        "user_second_size": args.second_size,
-                                        "user_chunk_size": args.chunk_size,
-                                        "compute_size": size,
-                                        "compute_chunk_size": chunksize,
-                                        "ignore_size": args.ignore_size,
-                                        "protocol": args.protocol,
-                                        "devs": args.devs,
-                                        "device_memory_limit": args.device_memory_limit,
-                                        "worker_threads": args.threads_per_worker,
-                                        "rmm_pool": not args.disable_rmm_pool,
-                                        "tcp": args.enable_tcp_over_ucx,
-                                        "ib": args.enable_infiniband,
-                                        "nvlink": args.enable_nvlink,
-                                        "wall_clock": took,
-                                        "npartitions": npartitions,
-                                    },
-                                    **bandwidths_json,
-                                )
-                            )
-                            + "\n"
-                        )
-
->>>>>>> a2e32236
             # An SSHCluster will not automatically shut down, we have to
             # ensure it does.
             if args.multi_node:
