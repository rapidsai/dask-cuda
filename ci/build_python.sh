#!/bin/bash
# Copyright (c) 2022-2025, NVIDIA CORPORATION.

set -euo pipefail

<<<<<<< HEAD
rapids-configure-conda-channels

# Setting channel priority per-repo until all RAPIDS can build using strict channel priority
# This will be replaced when we port this recipe to `rattler-build`
if [[ "$RAPIDS_CUDA_VERSION" == 11.* ]]; then
  rapids-logger "Channel priority disabled for CUDA 11 builds"
else
  rapids-logger "Setting strict channel priority for CUDA 12 builds"
  conda config --set channel_priority strict
fi

=======
>>>>>>> 49e6a8c1
source rapids-date-string

rapids-print-env

rapids-generate-version > ./VERSION
RAPIDS_PACKAGE_VERSION=$(head -1 ./VERSION)
export RAPIDS_PACKAGE_VERSION

# populates `RATTLER_CHANNELS` array
source rapids-rattler-channel-string

rapids-logger "Building dask-cuda"

rattler-build build --recipe conda/recipes/dask-cuda \
                    --experimental \
                    --channel-priority disabled \
                    --output-dir "$RAPIDS_CONDA_BLD_OUTPUT_DIR" \
                    "${RATTLER_CHANNELS[@]}"

# remove build_cache directory to avoid uploading the entire source tree
# tracked in https://github.com/prefix-dev/rattler-build/issues/1424
rm -rf "$RAPIDS_CONDA_BLD_OUTPUT_DIR"/build_cache

rapids-upload-conda-to-s3 python<|MERGE_RESOLUTION|>--- conflicted
+++ resolved
@@ -3,20 +3,6 @@
 
 set -euo pipefail
 
-<<<<<<< HEAD
-rapids-configure-conda-channels
-
-# Setting channel priority per-repo until all RAPIDS can build using strict channel priority
-# This will be replaced when we port this recipe to `rattler-build`
-if [[ "$RAPIDS_CUDA_VERSION" == 11.* ]]; then
-  rapids-logger "Channel priority disabled for CUDA 11 builds"
-else
-  rapids-logger "Setting strict channel priority for CUDA 12 builds"
-  conda config --set channel_priority strict
-fi
-
-=======
->>>>>>> 49e6a8c1
 source rapids-date-string
 
 rapids-print-env
