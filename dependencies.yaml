--- conflicted
+++ resolved
@@ -164,11 +164,7 @@
           - numpy>=1.23,<3.0a0
           - pandas>=1.3
           - pynvml>=12.0.0,<13.0.0a0
-<<<<<<< HEAD
-          - rapids-dask-dependency==25.4.*
-=======
           - rapids-dask-dependency==25.6.*,>=0.0.0a0
->>>>>>> b79a384c
           - zict>=2.0.0
   test_python:
     common:
@@ -179,21 +175,12 @@
           - pytest-timeout
       - output_types: [conda]
         packages:
-<<<<<<< HEAD
-          - &cudf_unsuffixed cudf==25.4.*
-          - &dask_cudf_unsuffixed dask-cudf==25.4.*
-          - distributed-ucxx==0.43.*
-          - &kvikio_unsuffixed kvikio==25.4.*
-          - &ucx_py_unsuffixed ucx-py==0.43.*
-          - ucxx==0.43.*
-=======
           - &cudf_unsuffixed cudf==25.6.*,>=0.0.0a0
           - &dask_cudf_unsuffixed dask-cudf==25.6.*,>=0.0.0a0
           - distributed-ucxx==0.44.*,>=0.0.0a0
           - &kvikio_unsuffixed kvikio==25.6.*,>=0.0.0a0
           - &ucx_py_unsuffixed ucx-py==0.44.*,>=0.0.0a0
           - ucxx==0.44.*,>=0.0.0a0
->>>>>>> b79a384c
     specific:
       - output_types: conda
         matrices:
@@ -211,32 +198,18 @@
               cuda: "12.*"
               cuda_suffixed: "true"
             packages:
-<<<<<<< HEAD
-              - cudf-cu12==25.4.*
-              - dask-cudf-cu12==25.4.*
-              - kvikio-cu12==25.4.*
-              - ucx-py-cu12==0.43.*
-=======
               - cudf-cu12==25.6.*,>=0.0.0a0
               - dask-cudf-cu12==25.6.*,>=0.0.0a0
               - kvikio-cu12==25.6.*,>=0.0.0a0
               - ucx-py-cu12==0.44.*,>=0.0.0a0
->>>>>>> b79a384c
           - matrix:
               cuda: "11.*"
               cuda_suffixed: "true"
             packages:
-<<<<<<< HEAD
-              - cudf-cu11==25.4.*
-              - dask-cudf-cu11==25.4.*
-              - kvikio-cu11==25.4.*
-              - ucx-py-cu11==0.43.*
-=======
               - cudf-cu11==25.6.*,>=0.0.0a0
               - dask-cudf-cu11==25.6.*,>=0.0.0a0
               - kvikio-cu11==25.6.*,>=0.0.0a0
               - ucx-py-cu11==0.44.*,>=0.0.0a0
->>>>>>> b79a384c
           - matrix:
             packages:
               - *cudf_unsuffixed
@@ -247,8 +220,4 @@
     common:
       - output_types: conda
         packages:
-<<<<<<< HEAD
-          - dask-cuda==25.4.*
-=======
-          - dask-cuda==25.6.*,>=0.0.0a0
->>>>>>> b79a384c
+          - dask-cuda==25.6.*,>=0.0.0a0