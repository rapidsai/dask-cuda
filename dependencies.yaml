# Dependency list for https://github.com/rapidsai/dependency-file-generator
files:
  all:
    output: conda
    matrix:
      cuda: ["12.9", "13.0"]
      arch: [x86_64, aarch64]
    includes:
      - build_python
      - cuda
      - cuda_version
      - develop
      - docs
      - py_version
      - run_python
      - test_python
  test_python:
    output: none
    includes:
      - cuda
      - cuda_version
      - py_version
      - test_python
      - depends_on_dask_cuda
  checks:
    output: none
    includes:
      - develop
      - py_version
  docs:
    output: none
    includes:
      - cuda
      - cuda_version
      - docs
      - py_version
      - depends_on_dask_cuda
  py_build:
    output: pyproject
    pyproject_dir: .
    extras:
      table: build-system
    includes:
      - build_python
  py_cu12:
    output: pyproject
    pyproject_dir: .
    extras:
      table: project.optional-dependencies
      key: cu12
    includes:
      - extra_cu12
  py_cu13:
    output: pyproject
    pyproject_dir: .
    extras:
      table: project.optional-dependencies
      key: cu13
    includes:
      - extra_cu13
  py_run:
    output: pyproject
    pyproject_dir: .
    extras:
      table: project
    includes:
      - run_python
  py_docs:
    output: pyproject
    pyproject_dir: .
    extras:
      table: project.optional-dependencies
      key: docs
    includes:
      - docs
channels:
  - rapidsai
  - rapidsai-nightly
  - conda-forge
dependencies:
  build_python:
    common:
      - output_types: [conda, requirements, pyproject]
        packages:
          - rapids-build-backend>=0.4.0,<0.5.0dev0
          - setuptools>=64.0.0
  cuda_version:
    specific:
      - output_types: conda
        matrices:
          - matrix:
              cuda: "12.0"
            packages:
              - cuda-version=12.0
          - matrix:
              cuda: "12.2"
            packages:
              - cuda-version=12.2
          - matrix:
              cuda: "12.5"
            packages:
              - cuda-version=12.5
          - matrix:
              cuda: "12.8"
            packages:
              - cuda-version=12.8
          - matrix:
              cuda: "12.9"
            packages:
              - cuda-version=12.9
          - matrix:
              cuda: "13.0"
            packages:
              - cuda-version=13.0
  cuda:
    common:
      - output_types: conda
        packages:
          - cuda-nvcc-impl
          - cuda-nvrtc
  develop:
    common:
      - output_types: [conda, requirements]
        packages:
          - pre-commit
  docs:
    common:
      - output_types: [conda, requirements, pyproject]
        packages:
          - numpydoc>=1.1.0
          - sphinx
          - sphinx-click>=2.7.1
          - sphinx-rtd-theme>=0.5.1
  py_version:
    specific:
      - output_types: conda
        matrices:
          - matrix:
              py: "3.10"
            packages:
              - python=3.10
          - matrix:
              py: "3.11"
            packages:
              - python=3.11
          - matrix:
              py: "3.12"
            packages:
              - python=3.12
          - matrix:
              py: "3.13"
            packages:
              - python=3.13
          - matrix:
            packages:
              - python>=3.10,<3.14
  run_python:
    common:
      - output_types: [conda, requirements, pyproject]
        packages:
          - click >=8.1
          - cuda-core==0.3.*
          - numba-cuda>=0.19.1,<0.20.0a0
          - numpy>=1.23,<3.0a0
          # 'nvidia-ml-py' provides the 'pynvml' module
          - nvidia-ml-py>=12
          - pandas>=1.3
<<<<<<< HEAD
          - pynvml>=12.0.0,<13.0.0a0
          - rapids-dask-dependency==25.8.*
=======
          - rapids-dask-dependency==25.10.*,>=0.0.0a0
>>>>>>> d8fb7956
          - zict>=2.0.0
  extra_cu12:
    common:
      - output_types: [pyproject]
        packages:
          - cuda-core[cu12]==0.3.*
          - numba-cuda[cu12]>=0.19.1,<0.20.0a0
  extra_cu13:
    common:
      - output_types: [pyproject]
        packages:
          - cuda-core[cu13]==0.3.*
          - numba-cuda[cu13]>=0.19.1,<0.20.0a0
  test_python:
    common:
      - output_types: [conda, requirements, pyproject]
        packages:
          - pytest
          - pytest-cov
          - pytest-timeout
      - output_types: [conda]
        packages:
<<<<<<< HEAD
          - &cudf_unsuffixed cudf==25.8.*
          - &dask_cudf_unsuffixed dask-cudf==25.8.*
          - &distributed_ucxx_unsuffixed distributed-ucxx==0.45.*
          - &kvikio_unsuffixed kvikio==25.8.*
          - &ucx_py_unsuffixed ucx-py==0.45.*
          - ucxx==0.45.*
=======
          - &cudf_unsuffixed cudf==25.10.*,>=0.0.0a0
          - &dask_cudf_unsuffixed dask-cudf==25.10.*,>=0.0.0a0
          - &distributed_ucxx_unsuffixed distributed-ucxx==0.46.*,>=0.0.0a0
          - &kvikio_unsuffixed kvikio==25.10.*,>=0.0.0a0
>>>>>>> d8fb7956
    specific:
      - output_types: [requirements, pyproject]
        matrices:
          - matrix:
              cuda: "12.*"
              cuda_suffixed: "true"
            packages:
<<<<<<< HEAD
              - cudf-cu12==25.8.*
              - dask-cudf-cu12==25.8.*
              - distributed-ucxx-cu12==0.45.*
              - kvikio-cu12==25.8.*
              - ucx-py-cu12==0.45.*
=======
              - cudf-cu12==25.10.*,>=0.0.0a0
              - dask-cudf-cu12==25.10.*,>=0.0.0a0
              - distributed-ucxx-cu12==0.46.*,>=0.0.0a0
              - kvikio-cu12==25.10.*,>=0.0.0a0
          - matrix:
              cuda: "13.*"
              cuda_suffixed: "true"
            packages:
              - cudf-cu13==25.10.*,>=0.0.0a0
              - dask-cudf-cu13==25.10.*,>=0.0.0a0
              - distributed-ucxx-cu13==0.46.*,>=0.0.0a0
              - kvikio-cu13==25.10.*,>=0.0.0a0
>>>>>>> d8fb7956
          - matrix:
            packages:
              - *cudf_unsuffixed
              - *dask_cudf_unsuffixed
              - *distributed_ucxx_unsuffixed
              - *kvikio_unsuffixed
  depends_on_dask_cuda:
    common:
      - output_types: conda
        packages:
<<<<<<< HEAD
          - dask-cuda==25.8.*
=======
          - dask-cuda==25.10.*,>=0.0.0a0
>>>>>>> d8fb7956
<|MERGE_RESOLUTION|>--- conflicted
+++ resolved
@@ -165,12 +165,7 @@
           # 'nvidia-ml-py' provides the 'pynvml' module
           - nvidia-ml-py>=12
           - pandas>=1.3
-<<<<<<< HEAD
-          - pynvml>=12.0.0,<13.0.0a0
-          - rapids-dask-dependency==25.8.*
-=======
           - rapids-dask-dependency==25.10.*,>=0.0.0a0
->>>>>>> d8fb7956
           - zict>=2.0.0
   extra_cu12:
     common:
@@ -193,19 +188,10 @@
           - pytest-timeout
       - output_types: [conda]
         packages:
-<<<<<<< HEAD
-          - &cudf_unsuffixed cudf==25.8.*
-          - &dask_cudf_unsuffixed dask-cudf==25.8.*
-          - &distributed_ucxx_unsuffixed distributed-ucxx==0.45.*
-          - &kvikio_unsuffixed kvikio==25.8.*
-          - &ucx_py_unsuffixed ucx-py==0.45.*
-          - ucxx==0.45.*
-=======
           - &cudf_unsuffixed cudf==25.10.*,>=0.0.0a0
           - &dask_cudf_unsuffixed dask-cudf==25.10.*,>=0.0.0a0
           - &distributed_ucxx_unsuffixed distributed-ucxx==0.46.*,>=0.0.0a0
           - &kvikio_unsuffixed kvikio==25.10.*,>=0.0.0a0
->>>>>>> d8fb7956
     specific:
       - output_types: [requirements, pyproject]
         matrices:
@@ -213,13 +199,6 @@
               cuda: "12.*"
               cuda_suffixed: "true"
             packages:
-<<<<<<< HEAD
-              - cudf-cu12==25.8.*
-              - dask-cudf-cu12==25.8.*
-              - distributed-ucxx-cu12==0.45.*
-              - kvikio-cu12==25.8.*
-              - ucx-py-cu12==0.45.*
-=======
               - cudf-cu12==25.10.*,>=0.0.0a0
               - dask-cudf-cu12==25.10.*,>=0.0.0a0
               - distributed-ucxx-cu12==0.46.*,>=0.0.0a0
@@ -232,7 +211,6 @@
               - dask-cudf-cu13==25.10.*,>=0.0.0a0
               - distributed-ucxx-cu13==0.46.*,>=0.0.0a0
               - kvikio-cu13==25.10.*,>=0.0.0a0
->>>>>>> d8fb7956
           - matrix:
             packages:
               - *cudf_unsuffixed
@@ -243,8 +221,4 @@
     common:
       - output_types: conda
         packages:
-<<<<<<< HEAD
-          - dask-cuda==25.8.*
-=======
-          - dask-cuda==25.10.*,>=0.0.0a0
->>>>>>> d8fb7956
+          - dask-cuda==25.10.*,>=0.0.0a0