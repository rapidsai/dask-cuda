--- conflicted
+++ resolved
@@ -171,25 +171,11 @@
     common:
       - output_types: [pyproject]
         packages:
-<<<<<<< HEAD
-=======
-          - cudf-cu12==25.10.*,>=0.0.0a0
-          - dask-cudf-cu12==25.10.*,>=0.0.0a0
-          - distributed-ucxx-cu12==0.46.*,>=0.0.0a0
-          - kvikio-cu12==25.10.*,>=0.0.0a0
->>>>>>> c749356a
           - numba-cuda[cu12]>=0.19.1,<0.20.0a0
   extra_cu13:
     common:
       - output_types: [pyproject]
         packages:
-<<<<<<< HEAD
-=======
-          - cudf-cu13==25.10.*,>=0.0.0a0
-          - dask-cudf-cu13==25.10.*,>=0.0.0a0
-          - distributed-ucxx-cu13==0.46.*,>=0.0.0a0
-          - kvikio-cu13==25.10.*,>=0.0.0a0
->>>>>>> c749356a
           - numba-cuda[cu13]>=0.19.1,<0.20.0a0
   test_python:
     common:
@@ -200,12 +186,10 @@
           - pytest-timeout
       - output_types: [conda]
         packages:
-<<<<<<< HEAD
           - &cudf_unsuffixed cudf==25.10.*,>=0.0.0a0
           - &dask_cudf_unsuffixed dask-cudf==25.10.*,>=0.0.0a0
           - &distributed_ucxx_unsuffixed distributed-ucxx==0.46.*,>=0.0.0a0
           - &kvikio_unsuffixed kvikio==25.10.*,>=0.0.0a0
-          - &ucx_py_unsuffixed ucx-py==0.46.*,>=0.0.0a0
     specific:
       - output_types: [requirements, pyproject]
         matrices:
@@ -217,7 +201,6 @@
               - dask-cudf-cu12==25.10.*,>=0.0.0a0
               - distributed-ucxx-cu12==0.46.*,>=0.0.0a0
               - kvikio-cu12==25.10.*,>=0.0.0a0
-              - ucx-py-cu12==0.46.*,>=0.0.0a0
           - matrix:
               cuda: "13.*"
               cuda_suffixed: "true"
@@ -226,21 +209,12 @@
               - dask-cudf-cu13==25.10.*,>=0.0.0a0
               - distributed-ucxx-cu13==0.46.*,>=0.0.0a0
               - kvikio-cu13==25.10.*,>=0.0.0a0
-              - ucx-py-cu13==0.46.*,>=0.0.0a0
           - matrix:
             packages:
               - *cudf_unsuffixed
               - *dask_cudf_unsuffixed
               - *distributed_ucxx_unsuffixed
               - *kvikio_unsuffixed
-              - *ucx_py_unsuffixed
-=======
-          - cudf==25.10.*,>=0.0.0a0
-          - dask-cudf==25.10.*,>=0.0.0a0
-          - distributed-ucxx==0.46.*,>=0.0.0a0
-          - kvikio==25.10.*,>=0.0.0a0
-          - numba-cuda>=0.19.1,<0.20.0a0
->>>>>>> c749356a
   depends_on_dask_cuda:
     common:
       - output_types: conda
