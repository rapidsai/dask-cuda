# Dependency list for https://github.com/rapidsai/dependency-file-generator
files:
  all:
    output: conda
    matrix:
      cuda: ["11.4", "11.8", "12.0"]
      arch: [x86_64]
    includes:
      - build_python
      - cuda
      - cuda_version
      - develop
      - docs
      - py_version
      - run_python
      - test_python
  test_python:
    output: none
    includes:
      - cuda
      - cuda_version
      - py_version
      - test_python
  checks:
    output: none
    includes:
      - develop
      - py_version
  docs:
    output: none
    includes:
      - cuda
      - cuda_version
      - docs
      - py_version
  py_build:
    output: pyproject
    pyproject_dir: .
    extras:
      table: build-system
    includes:
      - build_python
  py_run:
    output: pyproject
    pyproject_dir: .
    extras:
      table: project
    includes:
      - run_python
  py_test:
    output: pyproject
    pyproject_dir: .
    extras:
      table: project.optional-dependencies
      key: test
    includes:
      - test_python
  py_docs:
    output: pyproject
    pyproject_dir: .
    extras:
      table: project.optional-dependencies
      key: docs
    includes:
      - docs
channels:
  - rapidsai
  - rapidsai-nightly
  - dask/label/dev
  - conda-forge
  - nvidia
dependencies:
  build_python:
    common:
      - output_types: [conda, requirements, pyproject]
        packages:
          - setuptools>=64.0.0
      - output_types: pyproject
        packages:
          - tomli ; python_version < '3.11'
  cuda_version:
    specific:
      - output_types: conda
        matrices:
          - matrix:
              cuda: "11.4"
            packages:
              - cuda-version=11.4
          - matrix:
              cuda: "11.5"
            packages:
              - cuda-version=11.5
          - matrix:
              cuda: "11.8"
            packages:
              - cuda-version=11.8
          - matrix:
              cuda: "12.0"
            packages:
              - cuda-version=12.0
  cuda:
    specific:
      - output_types: conda
        matrices:
          - matrix:
              cuda: "11.*"
            packages:
              - cudatoolkit
          - matrix:
              cuda: "12.*"
            packages:
              - cuda-nvcc-impl
              - cuda-nvrtc
  develop:
    common:
      - output_types: [conda, requirements]
        packages:
          - pre-commit
  docs:
    common:
      - output_types: [conda, requirements, pyproject]
        packages:
          - numpydoc>=1.1.0
          - sphinx
          - sphinx-click>=2.7.1
          - sphinx-rtd-theme>=0.5.1
  py_version:
    specific:
      - output_types: conda
        matrices:
          - matrix:
              py: "3.9"
            packages:
              - python=3.9
          - matrix:
              py: "3.10"
            packages:
              - python=3.10
          - matrix:
            packages:
              - python>=3.9,<3.11
  run_python:
    common:
      - output_types: [conda, requirements, pyproject]
        packages:
          - click >=8.1
          - numba>=0.57
          - numpy>=1.21
          - pandas>=1.3,<1.6.0.dev0
          - pynvml>=11.0.0,<11.5
<<<<<<< HEAD
          - rapids-dask-dependency=23.12.*
=======
          - rapids-dask-dependency==24.2.*
>>>>>>> 846ccd53
          - zict>=2.0.0
  test_python:
    common:
      - output_types: [conda, requirements, pyproject]
        packages:
          - cudf==24.2.*
          - dask-cudf==24.2.*
          - kvikio==24.2.*
          - pytest
          - pytest-cov
          - ucx-py==0.36.*
      - output_types: [conda]
        packages:
          - distributed-ucxx==0.36.*
          - ucx-proc=*=gpu
          - ucxx==0.36.*
    specific:
      - output_types: conda
        matrices:
          - matrix:
              arch: x86_64
            packages:
              - numactl-devel-cos7-x86_64
          - matrix:
              arch: aarch64
            packages:
              - numactl-devel-cos7-aarch64<|MERGE_RESOLUTION|>--- conflicted
+++ resolved
@@ -148,11 +148,7 @@
           - numpy>=1.21
           - pandas>=1.3,<1.6.0.dev0
           - pynvml>=11.0.0,<11.5
-<<<<<<< HEAD
-          - rapids-dask-dependency=23.12.*
-=======
           - rapids-dask-dependency==24.2.*
->>>>>>> 846ccd53
           - zict>=2.0.0
   test_python:
     common:
