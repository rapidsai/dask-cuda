# Dependency list for https://github.com/rapidsai/dependency-file-generator
files:
  all:
    output: conda
    matrix:
      cuda: ["12.9", "13.0"]
      arch: [x86_64, aarch64]
    includes:
      - build_python
      - cuda
      - cuda_version
      - develop
      - docs
      - py_version
      - run_python
      - test_python
  test_python:
    output: none
    includes:
      - cuda
      - cuda_version
      - py_version
      - test_python
      - depends_on_dask_cuda
  checks:
    output: none
    includes:
      - develop
      - py_version
  docs:
    output: none
    includes:
      - cuda
      - cuda_version
      - docs
      - py_version
      - depends_on_dask_cuda
  py_build:
    output: pyproject
    pyproject_dir: .
    extras:
      table: build-system
    includes:
      - build_python
  py_run:
    output: pyproject
    pyproject_dir: .
    extras:
      table: project
    includes:
      - run_python
  py_docs:
    output: pyproject
    pyproject_dir: .
    extras:
      table: project.optional-dependencies
      key: docs
    includes:
      - docs
channels:
  - rapidsai
  - rapidsai-nightly
  - conda-forge
dependencies:
  build_python:
    common:
      - output_types: [conda, requirements, pyproject]
        packages:
          - rapids-build-backend>=0.4.0,<0.5.0dev0
          - setuptools>=64.0.0
  cuda_version:
    specific:
      - output_types: conda
        matrices:
          - matrix:
              cuda: "12.0"
            packages:
              - cuda-version=12.0
          - matrix:
              cuda: "12.2"
            packages:
              - cuda-version=12.2
          - matrix:
              cuda: "12.5"
            packages:
              - cuda-version=12.5
          - matrix:
              cuda: "12.8"
            packages:
              - cuda-version=12.8
          - matrix:
              cuda: "12.9"
            packages:
              - cuda-version=12.9
          - matrix:
              cuda: "13.0"
            packages:
              - cuda-version=13.0
  cuda:
    common:
      - output_types: conda
        packages:
          - cuda-nvcc-impl
          - cuda-nvrtc
  develop:
    common:
      - output_types: [conda, requirements]
        packages:
          - pre-commit
  docs:
    common:
      - output_types: [conda, requirements, pyproject]
        packages:
          - numpydoc>=1.1.0
          - sphinx
          - sphinx-click>=2.7.1
          - sphinx-rtd-theme>=0.5.1
  py_version:
    specific:
      - output_types: conda
        matrices:
          - matrix:
              py: "3.10"
            packages:
              - python=3.10
          - matrix:
              py: "3.11"
            packages:
              - python=3.11
          - matrix:
              py: "3.12"
            packages:
              - python=3.12
          - matrix:
              py: "3.13"
            packages:
              - python=3.13
          - matrix:
            packages:
              - python>=3.10,<3.14
  run_python:
    common:
      - output_types: [conda, requirements, pyproject]
        packages:
          - click >=8.1
          - cuda-core==0.3.*
          - numpy>=1.23,<3.0a0
          - pandas>=1.3
          - pynvml>=12.0.0,<13.0.0a0
          - rapids-dask-dependency==25.10.*,>=0.0.0a0
          - zict>=2.0.0
<<<<<<< HEAD
      - output_types: [conda]
        packages:
          - &numba_cuda numba-cuda>=0.19.0,<0.20.0a0
    specific:
      - output_types: [requirements, pyproject]
        matrices:
          - matrix: {cuda: "12.*"}
            packages:
              - numba-cuda[cu12]>=0.19.0,<0.20.0a0
          - matrix: {cuda: "13.*"}
            packages:
              - &numba_cuda_cu13 numba-cuda[cu13]>=0.19.0,<0.20.0a0
          - matrix: # Fallback for no matrix
            packages:
              - *numba_cuda_cu13
=======
>>>>>>> 5d2ca6ad
  test_python:
    common:
      - output_types: [conda, requirements, pyproject]
        packages:
          - pytest
          - pytest-cov
          - pytest-timeout
      - output_types: [conda]
        packages:
          - &cudf_unsuffixed cudf==25.10.*,>=0.0.0a0
          - &dask_cudf_unsuffixed dask-cudf==25.10.*,>=0.0.0a0
          - &distributed_ucxx_unsuffixed distributed-ucxx==0.46.*,>=0.0.0a0
          - &kvikio_unsuffixed kvikio==25.10.*,>=0.0.0a0
          - &ucx_py_unsuffixed ucx-py==0.46.*,>=0.0.0a0
          - ucxx==0.46.*,>=0.0.0a0
          - &numba_cuda numba-cuda>=0.19.0,<0.20.0a0

    specific:
      - output_types: conda
        matrices:
          - matrix:
              arch: x86_64
            packages:
              - numactl-devel-cos7-x86_64
          - matrix:
              arch: aarch64
            packages:
              - numactl-devel-cos7-aarch64
      - output_types: [requirements, pyproject]
        matrices:
          - matrix:
              cuda: "12.*"
              cuda_suffixed: "true"
            packages:
              - cudf-cu12==25.10.*,>=0.0.0a0
              - dask-cudf-cu12==25.10.*,>=0.0.0a0
              - distributed-ucxx-cu12==0.46.*,>=0.0.0a0
              - kvikio-cu12==25.10.*,>=0.0.0a0
              - ucx-py-cu12==0.46.*,>=0.0.0a0
              - &numba_cuda_cu12 numba-cuda[cu12]>=0.19.0,<0.20.0a0
          - matrix:
              cuda: "13.*"
              cuda_suffixed: "true"
            packages:
              - cudf-cu13==25.10.*,>=0.0.0a0
              - dask-cudf-cu13==25.10.*,>=0.0.0a0
              - distributed-ucxx-cu13==0.46.*,>=0.0.0a0
              - kvikio-cu13==25.10.*,>=0.0.0a0
              - ucx-py-cu13==0.46.*,>=0.0.0a0
          - matrix:
            packages:
              - *cudf_unsuffixed
              - *dask_cudf_unsuffixed
              - *distributed_ucxx_unsuffixed
              - *kvikio_unsuffixed
              - *ucx_py_unsuffixed
              - *numba_cuda_cu12
  depends_on_dask_cuda:
    common:
      - output_types: conda
        packages:
          - dask-cuda==25.10.*,>=0.0.0a0<|MERGE_RESOLUTION|>--- conflicted
+++ resolved
@@ -149,24 +149,6 @@
           - pynvml>=12.0.0,<13.0.0a0
           - rapids-dask-dependency==25.10.*,>=0.0.0a0
           - zict>=2.0.0
-<<<<<<< HEAD
-      - output_types: [conda]
-        packages:
-          - &numba_cuda numba-cuda>=0.19.0,<0.20.0a0
-    specific:
-      - output_types: [requirements, pyproject]
-        matrices:
-          - matrix: {cuda: "12.*"}
-            packages:
-              - numba-cuda[cu12]>=0.19.0,<0.20.0a0
-          - matrix: {cuda: "13.*"}
-            packages:
-              - &numba_cuda_cu13 numba-cuda[cu13]>=0.19.0,<0.20.0a0
-          - matrix: # Fallback for no matrix
-            packages:
-              - *numba_cuda_cu13
-=======
->>>>>>> 5d2ca6ad
   test_python:
     common:
       - output_types: [conda, requirements, pyproject]
