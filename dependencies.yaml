--- conflicted
+++ resolved
@@ -153,13 +153,8 @@
           - numba>=0.59.1,<0.61.0a0
           - numpy>=1.23,<3.0a0
           - pandas>=1.3
-<<<<<<< HEAD
-          - pynvml>=11.0.0,<12.0.0a0
-          - rapids-dask-dependency==24.12.*
-=======
           - pynvml>=12.0.0,<13.0.0a0
           - rapids-dask-dependency==25.2.*,>=0.0.0a0
->>>>>>> 2b23e025
           - zict>=2.0.0
   test_python:
     common:
@@ -169,22 +164,12 @@
           - pytest-cov
       - output_types: [conda]
         packages:
-<<<<<<< HEAD
-          - &cudf_unsuffixed cudf==24.12.*
-          - &dask_cudf_unsuffixed dask-cudf==24.12.*
-          - distributed-ucxx==0.41.*
-          - &kvikio_unsuffixed kvikio==24.12.*
-          - &ucx_py_unsuffixed ucx-py==0.41.*
-          - ucx-proc=*=gpu
-          - ucxx==0.41.*
-=======
           - &cudf_unsuffixed cudf==25.2.*,>=0.0.0a0
           - &dask_cudf_unsuffixed dask-cudf==25.2.*,>=0.0.0a0
           - distributed-ucxx==0.42.*,>=0.0.0a0
           - &kvikio_unsuffixed kvikio==25.2.*,>=0.0.0a0
           - &ucx_py_unsuffixed ucx-py==0.42.*,>=0.0.0a0
           - ucxx==0.42.*,>=0.0.0a0
->>>>>>> 2b23e025
     specific:
       - output_types: conda
         matrices:
@@ -202,30 +187,18 @@
               cuda: "12.*"
               cuda_suffixed: "true"
             packages:
-<<<<<<< HEAD
-              - cudf-cu12==24.12.*
-              - dask-cudf-cu12==24.12.*
-              - ucx-py-cu12==0.41.*
-=======
               - cudf-cu12==25.2.*,>=0.0.0a0
               - dask-cudf-cu12==25.2.*,>=0.0.0a0
               - kvikio-cu12==25.2.*,>=0.0.0a0
               - ucx-py-cu12==0.42.*,>=0.0.0a0
->>>>>>> 2b23e025
           - matrix:
               cuda: "11.*"
               cuda_suffixed: "true"
             packages:
-<<<<<<< HEAD
-              - cudf-cu11==24.12.*
-              - dask-cudf-cu11==24.12.*
-              - ucx-py-cu11==0.41.*
-=======
               - cudf-cu11==25.2.*,>=0.0.0a0
               - dask-cudf-cu11==25.2.*,>=0.0.0a0
               - kvikio-cu11==25.2.*,>=0.0.0a0
               - ucx-py-cu11==0.42.*,>=0.0.0a0
->>>>>>> 2b23e025
           - matrix:
             packages:
               - *cudf_unsuffixed
