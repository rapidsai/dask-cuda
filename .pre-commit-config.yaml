repos:
      - repo: https://github.com/pre-commit/pre-commit-hooks
        rev: v4.3.0
        hooks:
              - id: trailing-whitespace
              - id: end-of-file-fixer
      - repo: https://github.com/pycqa/isort
        rev: 5.12.0
        hooks:
              - id: isort
      - repo: https://github.com/ambv/black
        rev: 22.3.0
        hooks:
              - id: black
      - repo: https://github.com/PyCQA/flake8
        rev: 7.1.1
        hooks:
              - id: flake8
      - repo: https://github.com/codespell-project/codespell
        rev: v2.1.0
        hooks:
              - id: codespell
                exclude: |
                  (?x)^(
                    .*test.*|
                    ^CHANGELOG.md$|
                  )
      - repo: https://github.com/pre-commit/mirrors-mypy
        rev: 'v0.991'
        hooks:
              - id: mypy
                additional_dependencies: [types-cachetools]
                args: ["--module=dask_cuda", "--ignore-missing-imports"]
                pass_filenames: false
      - repo: https://github.com/rapidsai/pre-commit-hooks
        rev: v0.6.0
        hooks:
            - id: verify-alpha-spec
<<<<<<< HEAD
              args: ["--fix", "--mode=release"]
=======
            - id: verify-copyright
>>>>>>> d5e9f16d
      - repo: https://github.com/rapidsai/dependency-file-generator
        rev: v1.17.1
        hooks:
            - id: rapids-dependency-file-generator
              args: ["--clean"]
      - repo: https://github.com/shellcheck-py/shellcheck-py
        rev: v0.10.0.1
        hooks:
          - id: shellcheck
            args: ["--severity=warning"]
            files: ^ci/

default_language_version:
      python: python3<|MERGE_RESOLUTION|>--- conflicted
+++ resolved
@@ -35,12 +35,9 @@
       - repo: https://github.com/rapidsai/pre-commit-hooks
         rev: v0.6.0
         hooks:
+            - id: verify-copyright
             - id: verify-alpha-spec
-<<<<<<< HEAD
               args: ["--fix", "--mode=release"]
-=======
-            - id: verify-copyright
->>>>>>> d5e9f16d
       - repo: https://github.com/rapidsai/dependency-file-generator
         rev: v1.17.1
         hooks:
